# Creating a Custom Model Provider

Strands Agents SDK provides an extensible interface for implementing custom model providers, allowing organizations to integrate their own LLM services while keeping implementation details private to their codebase.

## Model Provider Functionality

Custom model providers in Strands Agents support two primary interaction modes:

### Conversational Interaction
The standard conversational mode where agents exchange messages with the model. This is the default interaction pattern that is used when you call an agent directly:

```python
agent = Agent(model=your_custom_model)
response = agent("Hello, how can you help me today?")
```

This invokes the underlying model provided to the agent.

### Structured Output
A specialized mode that returns type-safe, validated responses using [Pydantic](https://docs.pydantic.dev/latest/concepts/models/) models instead of raw text. This enables reliable data extraction and processing:

```python
from pydantic import BaseModel

class PersonInfo(BaseModel):
    name: str
    age: int
    occupation: str

result = agent.structured_output(
    PersonInfo,
    "Extract info: John Smith is a 30-year-old software engineer"
)
# Returns a validated PersonInfo object
```

Both modes work through the same underlying model provider interface, with structured output using tool calling capabilities to ensure schema compliance.

## Model Provider Architecture

Strands Agents uses an abstract `Model` class that defines the standard interface all model providers must implement:

```mermaid
flowchart TD
    Base["Model (Base)"] --> Bedrock["Bedrock Model Provider"]
    Base --> Anthropic["Anthropic Model Provider"]
    Base --> LiteLLM["LiteLLM Model Provider"]
    Base --> Ollama["Ollama Model Provider"]
    Base --> Custom["Custom Model Provider"]
```

## Implementing a Custom Model Provider

### 1. Create Your Model Class

Create a new Python module in your private codebase that extends the Strands Agents `Model` class. In this case we also set up a `ModelConfig` to hold the configurations for invoking the model.

```python
# your_org/models/custom_model.py
import logging
import os
from typing import Any, Iterable, Optional, TypedDict
from typing_extensions import Unpack

from custom.model import CustomModelClient

from strands.models import Model
from strands.types.content import Messages
from strands.types.streaming import StreamEvent
from strands.types.tools import ToolSpec

logger = logging.getLogger(__name__)


class CustomModel(Model):
    """Your custom model provider implementation."""

    class ModelConfig(TypedDict):
        """
        Configuration your model.

        Attributes:
            model_id: ID of Custom model.
            params: Model parameters (e.g., max_tokens).
        """
        model_id: str
        params: Optional[dict[str, Any]]
        # Add any additional configuration parameters specific to your model

    def __init__(
        self,
        api_key: str,
        *,
        **model_config: Unpack[ModelConfig]
    ) -> None:
        """Initialize provider instance.

        Args:
            api_key: The API key for connecting to your Custom model.
            **model_config: Configuration options for Custom model.
        """
        self.config = CustomModel.ModelConfig(**model_config)
        logger.debug("config=<%s> | initializing", self.config)

        self.client = CustomModelClient(api_key)

    @override
    def update_config(self, **model_config: Unpack[ModelConfig]) -> None:
        """Update the Custom model configuration with the provided arguments.

        Can be invoked by tools to dynamically alter the model state for subsequent invocations by the agent.

        Args:
            **model_config: Configuration overrides.
        """
        self.config.update(model_config)


    @override
    def get_config(self) -> ModelConfig:
        """Get the Custom model configuration.

        Returns:
            The Custom model configuration.
        """
        return self.config

```

### 2. Implement the `stream` Method

The core of the model interface is the `stream` method that serves as the single entry point for all model interactions. This method handles request formatting, model invocation, and response streaming.

The `stream` method accepts three parameters directly:

- [`Messages`](../../../api-reference/types.md#strands.types.content.Messages): A list of Strands Agents messages, containing a [Role](../../../api-reference/types.md#strands.types.content.Role) and a list of [ContentBlocks](../../../api-reference/types.md#strands.types.content.ContentBlock).
- [`list[ToolSpec]`](../../../api-reference/types.md#strands.types.tools.ToolSpec): List of tool specifications that the model can decide to use.
- `SystemPrompt`: A system prompt string given to the Model to prompt it how to answer the user.

```python
    @override
<<<<<<< HEAD
    def stream(
        self, 
        messages: Messages, 
        tool_specs: Optional[list[ToolSpec]] = None, 
        system_prompt: Optional[str] = None,
        **kwargs: Any,
    ) -> Iterable[StreamEvent]:
=======
    async def stream(
        self,
        messages: Messages,
        tool_specs: Optional[list[ToolSpec]] = None,
        system_prompt: Optional[str] = None
    ) -> AsyncIterable[StreamEvent]:
>>>>>>> 9ec878f8
        """Stream responses from the Custom model.

        Args:
            messages: List of conversation messages
            tool_specs: Optional list of available tools
            system_prompt: Optional system prompt
            **kwargs: Additional keyword arguments for future extensibility

        Returns:
            Iterator of StreamEvent objects
        """
        logger.debug("messages=<%s> tool_specs=<%s> system_prompt=<%s> | formatting request", 
                    messages, tool_specs, system_prompt)

        # Format the request for your model API
        request = {
            "messages": messages,
            "tools": tool_specs,
            "system_prompt": system_prompt,
            **self.config,  # Include model configuration
        }

        logger.debug("request=<%s> | invoking model", request)

        # Invoke your model
        try:
            response = await self.client(**request)
        except OverflowException as e:
            raise ContextWindowOverflowException() from e

        logger.debug("response received | processing stream")

        # Process and yield streaming events
        # If your model doesn't return a MessageStart event, create one
        yield {
            "messageStart": {
                "role": "assistant"
            }
        }

        # Process each chunk from your model's response
        async for chunk in response["stream"]:
            # Convert your model's event format to Strands Agents StreamEvent
            if chunk.get("type") == "text_delta":
                yield {
                    "contentBlockDelta": {
                        "delta": {
                            "text": chunk.get("text", "")
                        }
                    }
                }
            elif chunk.get("type") == "message_stop":
                yield {
                    "messageStop": {
                        "stopReason": "end_turn"
                    }
                }

        logger.debug("stream processing complete")
```

For more complex implementations, you may want to create helper methods to organize your code:

```python
    def _format_request(
        self,
        messages: Messages,
        tool_specs: Optional[list[ToolSpec]] = None,
        system_prompt: Optional[str] = None
    ) -> dict[str, Any]:
        """Optional helper method to format requests for your model API."""
        return {
            "messages": messages,
            "tools": tool_specs,
            "system_prompt": system_prompt,
            **self.config,
        }

    def _format_chunk(self, event: Any) -> Optional[StreamEvent]:
        """Optional helper method to format your model's response events."""
        if event.get("type") == "text_delta":
            return {
                "contentBlockDelta": {
                    "delta": {
                        "text": event.get("text", "")
                    }
                }
            }
        elif event.get("type") == "message_stop":
            return {
                "messageStop": {
                    "stopReason": "end_turn"
                }
            }
        return None
```

> Note, `stream` must be implemented async. If your client does not support async invocation, you may consider wrapping the relevant calls in a thread so as not to block the async event loop. For an example on how to achieve this, you can check out the [BedrockModel](https://github.com/strands-agents/sdk-python/blob/main/src/strands/models/bedrock.py) provider implementation.

### 3. Understanding StreamEvent Types

Your custom model provider needs to convert model's response events to Strands Agents [StreamEvent](../../../api-reference/types.md#strands.types.streaming.StreamEvent) format. The StreamEvent type supports these event types:

* [`messageStart`](../../../api-reference/types.md#strands.types.streaming.MessageStartEvent): Event signaling the start of a message in a streaming response. This should have the `role`: `assistant`
```python
{
    "messageStart": {
        "role": "assistant"
    }
}
```
* [`contentBlockStart`](../../../api-reference/types.md#strands.types.streaming.ContentBlockStartEvent): Event signaling the start of a content block. If this is the first event of a tool use request, then set the `toolUse` key to have the value [ContentBlockStartToolUse](../../../api-reference/types.md#strands.types.content.ContentBlockStartToolUse)
```python
{
    "contentBlockStart": {
        "start": {
            "name": "someToolName", # Only include name and toolUseId if this is the start of a ToolUseContentBlock
            "toolUseId": "uniqueToolUseId"
        }
    }
}
```
* [`contentBlockDelta`](../../../api-reference/types.md#strands.types.streaming.ContentBlockDeltaEvent): Event continuing a content block. This event can be sent several times, and each piece of content will be appended to the previously sent content.
```python
{
    "contentBlockDelta": {
        "delta": { # Only include one of the following keys in each event
            "text": "Some text", # String response from a model
            "reasoningContent": { # Dictionary representing the reasoning of a model.
                "redactedContent": b"Some encrypted bytes",
                "signature": "verification token",
                "text": "Some reasoning text"
            },
            "toolUse": { # Dictionary representing a toolUse request. This is a partial json string.
                "input": "Partial json serialized response"
            }
        }
    }
}
```
* [`contentBlockStop`](../../../api-reference/types.md#strands.types.streaming.ContentBlockStopEvent): Event marking the end of a content block. Once this event is sent, all previous events between the previous [ContentBlockStartEvent](../../../api-reference/types.md#strands.types.streaming.ContentBlockStartEvent) and this one can be combined to create a [ContentBlock](../../../api-reference/types.md#strands.types.content.ContentBlock)
```python
{
    "contentBlockStop": {}
}
```
* [`messageStop`](../../../api-reference/types.md#strands.types.streaming.MessageStopEvent): Event marking the end of a streamed response, and the [StopReason](../../../api-reference/types.md#strands.types.event_loop.StopReason). No more content block events are expected after this event is returned.
```python
{
    "messageStop": {
        "stopReason": "end_turn"
    }
}
```
* [`metadata`](../../../api-reference/types.md#strands.types.streaming.MetadataEvent): Event representing the metadata of the response. This contains the input, output, and total token count, along with the latency of the request.
```python
{
    "metrics": {
        "latencyMs": 123 # Latency of the model request in milliseconds.
    },
    "usage": {
        "inputTokens": 234, # Number of tokens sent in the request to the model.
        "outputTokens": 234, # Number of tokens that the model generated for the request.
        "totalTokens": 468 # Total number of tokens (input + output).
    }
}
```
* [`redactContent`](../../../api-reference/types.md#strands.types.streaming.RedactContentEvent): Event that is used to redact the users input message, or the generated response of a model. This is useful for redacting content if a guardrail gets triggered.
```python
{
    "redactContent": {
        "redactUserContentMessage": "User input Redacted",
        "redactAssistantContentMessage": "Assistant output Redacted"
    }
}
```

### 4. Structured Output Support

To support structured output in your custom model provider, you need to implement a `structured_output()` method that invokes your model and yields a JSON output. This method leverages the unified `stream` interface with tool specifications.

```python
T = TypeVar('T', bound=BaseModel)

@override
<<<<<<< HEAD
def structured_output(
    self, output_model: Type[T], prompt: Messages, **kwargs: Any
=======
async def structured_output(
    self, output_model: Type[T], prompt: Messages
>>>>>>> 9ec878f8
) -> Generator[dict[str, Union[T, Any]], None, None]:
    """Get structured output using tool calling.

    Args:
        output_model: The output model to use for the agent.
        prompt: The prompt messages to use for the agent.
        **kwargs: Additional keyword arguments for future extensibility.
    """

    # Convert Pydantic model to tool specification
    tool_spec = convert_pydantic_to_tool_spec(output_model)

    # Use the stream method with tool specification
<<<<<<< HEAD
    response = self.stream(messages=prompt, tool_specs=[tool_spec], **kwargs)
=======
    response = await self.stream(messages=prompt, tool_specs=[tool_spec])
>>>>>>> 9ec878f8

    # Process streaming response
    async for event in process_stream(response, prompt):
        yield event  # Passed to callback handler configured in Agent instance

    stop_reason, messages, _, _ = event["stop"]

    # Validate tool use response
    if stop_reason != "tool_use":
        raise ValueError("No valid tool use found in the model response.")

    # Extract tool use output
    content = messages["content"]
    for block in content:
        if block.get("toolUse") and block["toolUse"]["name"] == tool_spec["name"]:
            yield {"output": output_model(**block["toolUse"]["input"])}
            return

    raise ValueError("No valid tool use input found in the response.")
```

**Implementation Suggestions:**

1. **Tool Integration**: Use the `stream()` method with tool specifications to invoke your model
2. **Response Validation**: Use `output_model(**data)` to validate the response
3. **Error Handling**: Provide clear error messages for parsing and validation failures

For detailed structured output usage patterns, see the [Structured Output documentation](../agents/structured-output.md).

> Note, similar to the `stream` method, `structured_output` must be implemented async. If your client does not support async invocation, you may consider wrapping the relevant calls in a thread so as not to block the async event loop. Again, for an example on how to achieve this, you can check out the [BedrockModel](https://github.com/strands-agents/sdk-python/blob/main/src/strands/models/bedrock.py) provider implementation.

### 5. Use Your Custom Model Provider

Once implemented, you can use your custom model provider in your applications for regular agent invocation:

```python
from strands import Agent
from your_org.models.custom_model import CustomModel

# Initialize your custom model provider
custom_model = CustomModel(
    api_key="your-api-key",
    model_id="your-model-id",
    params={
        "max_tokens": 2000,
        "temperature": 0.7,
    },
)

# Create a Strands agent using your model
agent = Agent(model=custom_model)

# Use the agent as usual
response = agent("Hello, how are you today?")
```

Or you can use the `structured_output` feature to generate structured output:

```python
from strands import Agent
from your_org.models.custom_model import CustomModel
from pydantic import BaseModel, Field

class PersonInfo(BaseModel):
    name: str = Field(description="Full name")
    age: int = Field(description="Age in years")
    occupation: str = Field(description="Job title")

model = CustomModel(api_key="key", model_id="model")

agent = Agent(model=model)

result = agent.structured_output(PersonInfo, "John Smith is a 30-year-old engineer.")

print(f"Name: {result.name}")
print(f"Age: {result.age}")
print(f"Occupation: {result.occupation}")
```

## Key Implementation Considerations

### 1. Stream Interface

The model interface centers around a single `stream` method that:

- Accepts `messages`, `tool_specs`, and `system_prompt` directly as parameters
- Handles request formatting, model invocation, and response processing internally
- Provides debug logging for better observability

### 2. Message Formatting

Strands Agents' internal `Message`, `ToolSpec`, and `SystemPrompt` types must be converted to your model API's expected format:

- Strands Agents uses a structured message format with role and content fields
- Your model API might expect a different structure
- Handle the message content conversion in your `stream()` method

### 3. Streaming Response Handling

Strands Agents expects streaming responses to be formatted according to its `StreamEvent` protocol:

- `messageStart`: Indicates the start of a response message
- `contentBlockStart`: Indicates the start of a content block
- `contentBlockDelta`: Contains incremental content updates
- `contentBlockStop`: Indicates the end of a content block
- `messageStop`: Indicates the end of the response message with a stop reason
- `metadata`: Indicates information about the response like input_token count, output_token count, and latency
- `redactContent`: Used to redact either the user's input, or the model's response

Convert your API's streaming format to match these expectations in your `stream()` method.

### 4. Tool Support

If your model API supports tools or function calling:

- Format tool specifications appropriately in `stream()`
- Handle tool-related events in response processing
- Ensure proper message formatting for tool calls and results

### 5. Error Handling

Implement robust error handling for API communication:

- Context window overflows
- Connection errors
- Authentication failures
- Rate limits and quotas
- Malformed responses

### 6. Configuration Management

The built-in `get_config` and `update_config` methods allow for the model's configuration to be changed at runtime:

- `get_config` exposes the current model config
- `update_config` allows for at-runtime updates to the model config
  - For example, changing model_id with a tool call<|MERGE_RESOLUTION|>--- conflicted
+++ resolved
@@ -139,22 +139,13 @@
 
 ```python
     @override
-<<<<<<< HEAD
-    def stream(
-        self, 
-        messages: Messages, 
-        tool_specs: Optional[list[ToolSpec]] = None, 
-        system_prompt: Optional[str] = None,
-        **kwargs: Any,
-    ) -> Iterable[StreamEvent]:
-=======
     async def stream(
         self,
         messages: Messages,
         tool_specs: Optional[list[ToolSpec]] = None,
-        system_prompt: Optional[str] = None
+        system_prompt: Optional[str] = None,
+        **kwargs: Any
     ) -> AsyncIterable[StreamEvent]:
->>>>>>> 9ec878f8
         """Stream responses from the Custom model.
 
         Args:
@@ -340,13 +331,8 @@
 T = TypeVar('T', bound=BaseModel)
 
 @override
-<<<<<<< HEAD
-def structured_output(
+async def structured_output(
     self, output_model: Type[T], prompt: Messages, **kwargs: Any
-=======
-async def structured_output(
-    self, output_model: Type[T], prompt: Messages
->>>>>>> 9ec878f8
 ) -> Generator[dict[str, Union[T, Any]], None, None]:
     """Get structured output using tool calling.
 
@@ -360,11 +346,7 @@
     tool_spec = convert_pydantic_to_tool_spec(output_model)
 
     # Use the stream method with tool specification
-<<<<<<< HEAD
-    response = self.stream(messages=prompt, tool_specs=[tool_spec], **kwargs)
-=======
-    response = await self.stream(messages=prompt, tool_specs=[tool_spec])
->>>>>>> 9ec878f8
+    response = await self.stream(messages=prompt, tool_specs=[tool_spec], **kwargs)
 
     # Process streaming response
     async for event in process_stream(response, prompt):

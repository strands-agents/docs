# Amazon Bedrock

Amazon Bedrock is a fully managed service that offers a choice of high-performing foundation models from leading AI companies through a unified API. Strands provides native support for Amazon Bedrock, allowing you to use these powerful models in your agents with minimal configuration.

The `BedrockModel` class in Strands enables seamless integration with Amazon Bedrock's API, supporting:

- Text generation
- Multi-Modal understanding (Image, Document, etc.)
- Tool/function calling
- Guardrail configurations
- System Prompt, Tool, and/or Message caching

## Getting Started

### Prerequisites

1. **AWS Account**: You need an AWS account with access to Amazon Bedrock
2. **Model Access**: Request access to your desired models in the Amazon Bedrock console
3. **AWS Credentials**: Configure AWS credentials with appropriate permissions

#### Required IAM Permissions

To use Amazon Bedrock with Strands, your IAM user or role needs the following permissions:

- `bedrock:InvokeModelWithResponseStream` (for streaming mode)
- `bedrock:InvokeModel` (for non-streaming mode)

Here's a sample IAM policy that grants the necessary permissions:

```json
{
    "Version": "2012-10-17",
    "Statement": [
        {
            "Effect": "Allow",
            "Action": [
                "bedrock:InvokeModelWithResponseStream",
                "bedrock:InvokeModel"
            ],
            "Resource": "*"
        }
    ]
}
```

For production environments, it's recommended to scope down the `Resource` to specific model ARNs.

#### Requesting Access to Bedrock Models

Before you can use a model in Amazon Bedrock, you need to request access to it:

1. Sign in to the AWS Management Console and open the Amazon Bedrock console
2. In the navigation pane, choose **Model access**
3. Choose **Manage model access**
4. Select the checkbox next to each model you want to access
5. Choose **Request model access**
6. Review the terms and conditions, then select **I accept these terms**
7. Choose **Request model access**

The model access request is typically processed immediately. Once approved, the model status will change to "Access granted" in the console.

For more details, see the [Amazon Bedrock documentation on modifying model access](https://docs.aws.amazon.com/bedrock/latest/userguide/model-access-modify.html).

#### Setting Up AWS Credentials

=== "Python"

    Strands uses [boto3](https://boto3.amazonaws.com/v1/documentation/api/latest/index.html) (the AWS SDK for Python) to make calls to Amazon Bedrock. Boto3 has its own credential resolution system that determines which credentials to use when making requests to AWS.

    For development environments, configure credentials using one of these methods:

    **Option 1: AWS CLI**

    ```bash
    aws configure
    ```

    **Option 2: Environment Variables**

    ```bash
    export AWS_ACCESS_KEY_ID=your_access_key
    export AWS_SECRET_ACCESS_KEY=your_secret_key
    export AWS_SESSION_TOKEN=your_session_token  # If using temporary credentials
    export AWS_REGION="us-west-2"  # Used if a custom Boto3 Session is not provided
    ```

    **Option 3: Custom Boto3 Session**

    You can configure a custom [boto3 Session](https://boto3.amazonaws.com/v1/documentation/api/latest/reference/core/session.html) and pass it to the `BedrockModel`:

    ```python
    import boto3
    from strands.models import BedrockModel

    # Create a custom boto3 session
    session = boto3.Session(
        aws_access_key_id='your_access_key',
        aws_secret_access_key='your_secret_key',
        aws_session_token='your_session_token',  # If using temporary credentials
        region_name='us-west-2',
        profile_name='your-profile'  # Optional: Use a specific profile
    )

    # Create a Bedrock model with the custom session
    bedrock_model = BedrockModel(
        model_id="anthropic.claude-sonnet-4-20250514-v1:0",
        boto_session=session
    )
    ```

    For complete details on credential configuration and resolution, see the [boto3 credentials documentation](https://boto3.amazonaws.com/v1/documentation/api/latest/guide/credentials.html#configuring-credentials).

=== "TypeScript"

    The TypeScript SDK uses the [AWS SDK for JavaScript v3](https://docs.aws.amazon.com/sdk-for-javascript/v3/developer-guide/welcome.html) to make calls to Amazon Bedrock. The SDK has its own credential resolution system that determines which credentials to use when making requests to AWS.

    For development environments, configure credentials using one of these methods:

    **Option 1: AWS CLI**

    ```bash
    aws configure
    ```

    **Option 2: Environment Variables**

    ```bash
    export AWS_ACCESS_KEY_ID=your_access_key
    export AWS_SECRET_ACCESS_KEY=your_secret_key
    export AWS_SESSION_TOKEN=your_session_token  # If using temporary credentials
    export AWS_REGION="us-west-2"
    ```

    **Option 3: Custom Credentials**

    ```typescript
    --8<-- "user-guide/concepts/model-providers/amazon-bedrock_imports.ts:custom_credentials_imports"

    --8<-- "user-guide/concepts/model-providers/amazon-bedrock.ts:custom_credentials"
    ```

    For complete details on credential configuration, see the [AWS SDK for JavaScript documentation](https://docs.aws.amazon.com/sdk-for-javascript/v3/developer-guide/setting-credentials-node.html).

## Basic Usage

=== "Python"

    The [`BedrockModel`](../../../api-reference/models.md#strands.models.bedrock) provider is used by default when creating a basic Agent, and uses the [Claude Sonnet 4](https://aws.amazon.com/blogs/aws/claude-opus-4-anthropics-most-powerful-model-for-coding-is-now-in-amazon-bedrock/) model by default. This basic example creates an agent using this default setup:

    ```python
    from strands import Agent

    agent = Agent()

    response = agent("Tell me about Amazon Bedrock.")
    ```

    You can specify which Bedrock model to use by passing in the model ID string directly to the Agent constructor:

    ```python
    from strands import Agent

    # Create an agent with a specific model by passing the model ID string
    agent = Agent(model="anthropic.claude-sonnet-4-20250514-v1:0")

    response = agent("Tell me about Amazon Bedrock.")
    ```

=== "TypeScript"

    The [`BedrockModel`](../../../api-reference/typescript/classes/BedrockModel.html) provider is used by default when creating a basic Agent, and uses the [Claude Sonnet 4.5](https://aws.amazon.com/blogs/aws/introducing-claude-sonnet-4-5-in-amazon-bedrock-anthropics-most-intelligent-model-best-for-coding-and-complex-agents/) model by default. This basic example creates an agent using this default setup:

    ```typescript
    --8<-- "user-guide/concepts/model-providers/amazon-bedrock_imports.ts:basic_default_imports"

    --8<-- "user-guide/concepts/model-providers/amazon-bedrock.ts:basic_default"
    ```

    You can specify which Bedrock model to use by passing in the model ID string directly to the Agent constructor:

    ```typescript
    --8<-- "user-guide/concepts/model-providers/amazon-bedrock_imports.ts:basic_default_imports"

    --8<-- "user-guide/concepts/model-providers/amazon-bedrock.ts:basic_model_id"
    ```

> **Note:** See [Bedrock troubleshooting](amazon-bedrock.md#troubleshooting) if you encounter any issues.

### Custom Configuration

=== "Python"

    For more control over model configuration, you can create an instance of the [`BedrockModel`](../../../api-reference/models.md#strands.models.bedrock) class:

    ```python
    from strands import Agent
    from strands.models import BedrockModel

    # Create a Bedrock model instance
    bedrock_model = BedrockModel(
        model_id="us.amazon.nova-premier-v1:0",
        temperature=0.3,
        top_p=0.8,
    )

    # Create an agent using the BedrockModel instance
    agent = Agent(model=bedrock_model)

    # Use the agent
    response = agent("Tell me about Amazon Bedrock.")
    ```

=== "TypeScript"

    For more control over model configuration, you can create an instance of the [`BedrockModel`](../../../api-reference/typescript/classes/BedrockModel.html) class:

    ```typescript
    --8<-- "user-guide/concepts/model-providers/amazon-bedrock.ts:basic_model_instance"
    ```

## Configuration Options

<<<<<<< HEAD
The [`BedrockModel`](../../../api-reference/models.md#strands.models.bedrock) supports various [configuration parameters](../../../api-reference/models.md#strands.models.bedrock.BedrockModel.BedrockConfig):

| Parameter                                                                                                                                                                                             | Description                                                                                                    | Default                                                                                              |
| ----------------------------------------------------------------------------------------------------------------------------------------------------------------------------------------------------- | -------------------------------------------------------------------------------------------------------------- | ---------------------------------------------------------------------------------------------------- |
| [`model_id`](https://docs.aws.amazon.com/bedrock/latest/userguide/models-supported.html)                                                                                                              | The Bedrock model identifier                                                                                   | "anthropic.claude-sonnet-4-20250514-v1:0"                                                       |
| [`boto_session`](https://boto3.amazonaws.com/v1/documentation/api/latest/reference/core/session.html)                                                                                                 | Boto Session to use when creating the Boto3 Bedrock Client                                                     | Boto Session with region: "us-west-2"                                                                |
| [`boto_client_config`](https://botocore.amazonaws.com/v1/documentation/api/latest/reference/config.html)                                                                                              | Botocore Configuration used when creating the Boto3 Bedrock Client                                             | -                                                                                                    |
| [`region_name`](https://docs.aws.amazon.com/general/latest/gr/bedrock.html)                                                                                                                           | AWS region to use for the Bedrock service                                                                      | "us-west-2"                                                                                          |
| [`streaming`](https://docs.aws.amazon.com/bedrock/latest/userguide/api-methods.html)                                                                                                                  | Flag to enable/disable streaming mode                                                                          | True                                                                                                 |
| [`temperature`](https://docs.aws.amazon.com/bedrock/latest/APIReference/API_runtime_InferenceConfiguration.html#API_runtime_InferenceConfiguration_Contents)                                          | Controls randomness (higher = more random)                                                                     | [Model-specific default](https://docs.aws.amazon.com/bedrock/latest/userguide/model-parameters.html) |
| [`max_tokens`](https://docs.aws.amazon.com/bedrock/latest/APIReference/API_runtime_InferenceConfiguration.html#API_runtime_InferenceConfiguration_Contents)                                           | Maximum number of tokens to generate                                                                           | [Model-specific default](https://docs.aws.amazon.com/bedrock/latest/userguide/model-parameters.html) |
| [`top_p`](https://docs.aws.amazon.com/bedrock/latest/APIReference/API_runtime_InferenceConfiguration.html#API_runtime_InferenceConfiguration_Contents)                                                | Controls diversity via nucleus sampling                                                                        | [Model-specific default](https://docs.aws.amazon.com/bedrock/latest/userguide/model-parameters.html) |
| [`stop_sequences`](https://docs.aws.amazon.com/bedrock/latest/APIReference/API_runtime_InferenceConfiguration.html#API_runtime_InferenceConfiguration_Contents)                                       | List of sequences that stop generation                                                                         | -                                                                                                    |
| [`cache_prompt`](https://docs.aws.amazon.com/bedrock/latest/userguide/prompt-caching.html)                                                                                                            | Cache point type for the system prompt                                                                         | -                                                                                                    |
| [`cache_tools`](https://docs.aws.amazon.com/bedrock/latest/userguide/prompt-caching.html)                                                                                                             | Cache point type for tools                                                                                     | -                                                                                                    |
| [`guardrail_id`](https://docs.aws.amazon.com/bedrock/latest/APIReference/API_runtime_GuardrailStreamConfiguration.html)                                                                               | ID of the guardrail to apply                                                                                   | -                                                                                                    |
| [`guardrail_trace`](https://docs.aws.amazon.com/bedrock/latest/APIReference/API_runtime_GuardrailStreamConfiguration.html)                                                                            | Guardrail trace mode ("enabled", "disabled", "enabled_full")                                                   | "enabled"                                                                                            |
| [`guardrail_version`](https://docs.aws.amazon.com/bedrock/latest/APIReference/API_runtime_GuardrailStreamConfiguration.html)                                                                          | Version of the guardrail to apply                                                                              | -                                                                                                    |
| [`guardrail_stream_processing_mode`](https://docs.aws.amazon.com/bedrock/latest/APIReference/API_runtime_GuardrailStreamConfiguration.html)                                                           | The guardrail processing mode ("sync", "async")                                                                | -                                                                                                    |
| [`guardrail_redact_input`](https://docs.aws.amazon.com/bedrock/latest/APIReference/API_runtime_GuardrailStreamConfiguration.html)                                                                     | Flag to redact input if a guardrail is triggered                                                               | True                                                                                                 |
| [`guardrail_redact_input_message`](https://docs.aws.amazon.com/bedrock/latest/APIReference/API_runtime_GuardrailStreamConfiguration.html)                                                             | If a Bedrock guardrail triggers, replace the input with this message                                           | "[User input redacted.]"                                                                             |
| [`guardrail_redact_output`](https://docs.aws.amazon.com/bedrock/latest/APIReference/API_runtime_GuardrailStreamConfiguration.html)                                                                    | Flag to redact output if guardrail is triggered                                                                | False                                                                                                |
| [`guardrail_redact_output_message`](https://docs.aws.amazon.com/bedrock/latest/APIReference/API_runtime_GuardrailStreamConfiguration.html)                                                            | If a Bedrock guardrail triggers, replace output with this message                                              | "[Assistant output redacted.]"                                                                       |
| [`guardrail_last_turn_only`](https://docs.aws.amazon.com/bedrock/latest/APIReference/API_runtime_GuardrailStreamConfiguration.html)                                                                   | Flag to send only the last turn to guardrails instead of full conversation                                     | False                                                                                                |
| [`additional_request_fields`](https://docs.aws.amazon.com/bedrock/latest/userguide/model-parameters.html)                                                                                             | Additional inference parameters that the model supports                                                        | -                                                                                                    |
| [`additional_response_field_paths`](https://docs.aws.amazon.com/bedrock/latest/APIReference/API_runtime_ConverseStream.html#bedrock-runtime_ConverseStream-request-additionalModelResponseFieldPaths) | Additional model parameters field paths to return in the response                                              | -                                                                                                    |
| `additional_args`                                                                                                                                                                                     | Additional arguments to include in the request. This is included for forwards compatibility of new parameters. | -                                                                                                    |
=======
=== "Python"

    The [`BedrockModel`](../../../api-reference/models.md#strands.models.bedrock) supports various configuration parameters. For a complete list of available options, see the [BedrockModel API reference](../../../api-reference/models.md#strands.models.bedrock).

    Common configuration parameters include:

    - `model_id` - The Bedrock model identifier
    - `temperature` - Controls randomness (higher = more random)
    - `max_tokens` - Maximum number of tokens to generate
    - `streaming` - Enable/disable streaming mode
    - `guardrail_id` - ID of the guardrail to apply
    - `cache_prompt` / `cache_tools` - Enable prompt/tool caching
    - `boto_session` - Custom boto3 session for AWS credentials
    - `additional_request_fields` - Additional model-specific parameters

=== "TypeScript"

    The [`BedrockModel`](../../../api-reference/typescript/interfaces/BedrockModelOptions.html) supports various configuration parameters. For a complete list of available options, see the [BedrockModelOptions API reference](../../../api-reference/typescript/interfaces/BedrockModelOptions.html).

    Common configuration parameters include:

    - `modelId` - The Bedrock model identifier
    - `temperature` - Controls randomness (higher = more random)
    - `maxTokens` - Maximum number of tokens to generate
    - `streaming` - Enable/disable streaming mode
    - `cacheTools` - Enable tool caching
    - `region` - AWS region to use
    - `credentials` - AWS credentials configuration
    - `additionalArgs` - Additional model-specific parameters
>>>>>>> 5a0ea4fd

### Example with Configuration

=== "Python"

    ```python
    from strands import Agent
    from strands.models import BedrockModel
    from botocore.config import Config as BotocoreConfig

    # Create a boto client config with custom settings
    boto_config = BotocoreConfig(
        retries={"max_attempts": 3, "mode": "standard"},
        connect_timeout=5,
        read_timeout=60
    )

    # Create a configured Bedrock model
    bedrock_model = BedrockModel(
        model_id="anthropic.claude-sonnet-4-20250514-v1:0",
        region_name="us-east-1",  # Specify a different region than the default
        temperature=0.3,
        top_p=0.8,
        stop_sequences=["###", "END"],
        boto_client_config=boto_config,
    )

    # Create an agent with the configured model
    agent = Agent(model=bedrock_model)

    # Use the agent
    response = agent("Write a short story about an AI assistant.")
    ```

=== "TypeScript"

    ```typescript
    --8<-- "user-guide/concepts/model-providers/amazon-bedrock.ts:configuration"
    ```

## Advanced Features

### Streaming vs Non-Streaming Mode

Certain Amazon Bedrock models only support non-streaming tool use, so you can set the streaming configuration to false
in order to use these models. Both modes provide the same event structure and functionality in your agent, as the non-streaming responses are converted to the streaming format internally.

=== "Python"

    ```python
    # Streaming model (default)
    streaming_model = BedrockModel(
        model_id="anthropic.claude-sonnet-4-20250514-v1:0",
        streaming=True,  # This is the default
    )

    # Non-streaming model
    non_streaming_model = BedrockModel(
        model_id="us.meta.llama3-2-90b-instruct-v1:0",
        streaming=False,  # Disable streaming
    )
    ```

=== "TypeScript"

    ```typescript
    --8<-- "user-guide/concepts/model-providers/amazon-bedrock.ts:streaming"
    ```

See the Amazon Bedrock documentation for [Supported models and model features](https://docs.aws.amazon.com/bedrock/latest/userguide/conversation-inference-supported-models-features.html) to learn about the streaming support for different models.

### Multimodal Support

Some Bedrock models support multimodal inputs (Documents, Images, etc.). Here's how to use them:

=== "Python"

    ```python
    from strands import Agent
    from strands.models import BedrockModel

    # Create a Bedrock model that supports multimodal inputs
    bedrock_model = BedrockModel(
        model_id="anthropic.claude-sonnet-4-20250514-v1:0"
    )
    agent = Agent(model=bedrock_model)

    # Send the multimodal message to the agent
    response = agent(
        [
            {
                "document": {
                    "format": "txt",
                    "name": "example",
                    "source": {
                        "bytes": b"Once upon a time..."
                    }
                }
            },
            {
                "text": "Tell me about the document."
            }
        ]
    )
    ```

=== "TypeScript"

    ```typescript
    --8<-- "user-guide/concepts/model-providers/amazon-bedrock.ts:multimodal_full"
    ```

For a complete list of input types, please refer to the [API Reference](../../../api-reference/types.md).

### Guardrails

=== "Python"

    Amazon Bedrock supports guardrails to help ensure model outputs meet your requirements. Strands allows you to configure guardrails with your [`BedrockModel`](../../../api-reference/models.md#strands.models.bedrock):

<<<<<<< HEAD
# Using guardrails with BedrockModel
bedrock_model = BedrockModel(
    model_id="anthropic.claude-sonnet-4-20250514-v1:0",
    guardrail_id="your-guardrail-id",
    guardrail_version="DRAFT",
    guardrail_trace="enabled",  # Options: "enabled", "disabled", "enabled_full"
    guardrail_stream_processing_mode="sync",  # Options: "sync", "async"
    guardrail_redact_input=True,  # Default: True
    guardrail_redact_input_message="Blocked Input!", # Default: [User input redacted.]
    guardrail_redact_output=False,  # Default: False
    guardrail_redact_output_message="Blocked Output!", # Default: [Assistant output redacted.]
    guardrail_last_turn_only=False  # Default: False - Set to True to evaluate only the last turn
)
=======
    ```python
    from strands import Agent
    from strands.models import BedrockModel
>>>>>>> 5a0ea4fd

    # Using guardrails with BedrockModel
    bedrock_model = BedrockModel(
        model_id="anthropic.claude-sonnet-4-20250514-v1:0",
        guardrail_id="your-guardrail-id",
        guardrail_version="DRAFT",
        guardrail_trace="enabled",  # Options: "enabled", "disabled", "enabled_full"
        guardrail_stream_processing_mode="sync",  # Options: "sync", "async"
        guardrail_redact_input=True,  # Default: True
        guardrail_redact_input_message="Blocked Input!", # Default: [User input redacted.]
        guardrail_redact_output=False,  # Default: False
        guardrail_redact_output_message="Blocked Output!" # Default: [Assistant output redacted.]
    )

    guardrail_agent = Agent(model=bedrock_model)

    response = guardrail_agent("Can you tell me about the Strands SDK?")
    ```

    Amazon Bedrock supports guardrails to help ensure model outputs meet your requirements. Strands allows you to configure guardrails with your [`BedrockModel`](../../../api-reference/typescript/classes/BedrockModel.html).

    When a guardrail is triggered:

    - Input redaction (enabled by default): If a guardrail policy is triggered, the input is redacted
    - Output redaction (disabled by default): If a guardrail policy is triggered, the output is redacted
    - Custom redaction messages can be specified for both input and output redactions

{{ ts_not_supported_code("Guardrails are not yet supported in the TypeScript SDK") }}

<<<<<<< HEAD
- Input redaction (enabled by default): If a guardrail policy is triggered, the input is redacted
- Output redaction (disabled by default): If a guardrail policy is triggered, the output is redacted
- Custom redaction messages can be specified for both input and output redactions
- Last turn only (disabled by default): When enabled, only the last conversation turn (most recent user message and the assistant's response to it, if present) is sent to guardrails instead of the full conversation history. This allows conversations to recover after guardrail interventions.
=======
>>>>>>> 5a0ea4fd

### Caching

Strands supports caching system prompts, tools, and messages to improve performance and reduce costs. Caching allows you to reuse parts of previous requests, which can significantly reduce token usage and latency.

When you enable prompt caching, Amazon Bedrock creates a cache composed of **cache checkpoints**. These are markers that define the contiguous subsection of your prompt that you wish to cache (often referred to as a prompt prefix). These prompt prefixes should be static between requests; alterations to the prompt prefix in subsequent requests will result in a cache miss.

The cache has a five-minute Time To Live (TTL), which resets with each successful cache hit. During this period, the context in the cache is preserved. If no cache hits occur within the TTL window, your cache expires.

For detailed information about supported models, minimum token requirements, and other limitations, see the [Amazon Bedrock documentation on prompt caching](https://docs.aws.amazon.com/bedrock/latest/userguide/prompt-caching.html).

#### System Prompt Caching

System prompt caching allows you to reuse a cached system prompt across multiple requests. Strands supports two approaches for system prompt caching:

**Provider-Agnostic Approach (Recommended)**

Use SystemContentBlock arrays to define cache points that work across all model providers:

=== "Python"

    ```python
    from strands import Agent
    from strands.types.content import SystemContentBlock

    # Define system content with cache points
    system_content = [
        SystemContentBlock(
            text="You are a helpful assistant that provides concise answers. "
                 "This is a long system prompt with detailed instructions..."
                 "..." * 1600  # needs to be at least 1,024 tokens
        ),
        SystemContentBlock(cachePoint={"type": "default"})
    ]

    # Create an agent with SystemContentBlock array
    agent = Agent(system_prompt=system_content)

    # First request will cache the system prompt
    response1 = agent("Tell me about Python")
    print(f"Cache write tokens: {response1.metrics.accumulated_usage.get('cacheWriteInputTokens')}")
    print(f"Cache read tokens: {response1.metrics.accumulated_usage.get('cacheReadInputTokens')}")

    # Second request will reuse the cached system prompt
    response2 = agent("Tell me about JavaScript")
    print(f"Cache write tokens: {response2.metrics.accumulated_usage.get('cacheWriteInputTokens')}")
    print(f"Cache read tokens: {response2.metrics.accumulated_usage.get('cacheReadInputTokens')}")
    ```

    **Legacy Bedrock-Specific Approach**

    For backwards compatibility, you can still use the Bedrock-specific `cache_prompt` configuration:

    ```python
    from strands import Agent
    from strands.models import BedrockModel

    # Using legacy system prompt caching with BedrockModel
    bedrock_model = BedrockModel(
        model_id="anthropic.claude-sonnet-4-20250514-v1:0",
        cache_prompt="default"  # This approach is deprecated
    )

    # Create an agent with the model
    agent = Agent(
        model=bedrock_model,
        system_prompt="You are a helpful assistant that provides concise answers. " +
                     "This is a long system prompt with detailed instructions... "
    )

    response = agent("Tell me about Python")
    ```

    > **Note**: The `cache_prompt` configuration is deprecated in favor of the provider-agnostic SystemContentBlock approach. The new approach enables caching across all model providers through a unified interface.

=== "TypeScript"

    ```typescript
    --8<-- "user-guide/concepts/model-providers/amazon-bedrock.ts:system_prompt_caching_full"
    ```

#### Tool Caching

Tool caching allows you to reuse a cached tool definition across multiple requests:

=== "Python"

    ```python
    from strands import Agent, tool
    from strands.models import BedrockModel
    from strands_tools import calculator, current_time

    # Using tool caching with BedrockModel
    bedrock_model = BedrockModel(
        model_id="anthropic.claude-sonnet-4-20250514-v1:0",
        cache_tools="default"
    )

    # Create an agent with the model and tools
    agent = Agent(
        model=bedrock_model,
        tools=[calculator, current_time]
    )
    # First request will cache the tools
    response1 = agent("What time is it?")
    print(f"Cache write tokens: {response1.metrics.accumulated_usage.get('cacheWriteInputTokens')}")
    print(f"Cache read tokens: {response1.metrics.accumulated_usage.get('cacheReadInputTokens')}")

    # Second request will reuse the cached tools
    response2 = agent("What is the square root of 1764?")
    print(f"Cache write tokens: {response2.metrics.accumulated_usage.get('cacheWriteInputTokens')}")
    print(f"Cache read tokens: {response2.metrics.accumulated_usage.get('cacheReadInputTokens')}")
    ```

=== "TypeScript"

    ```typescript
    --8<-- "user-guide/concepts/model-providers/amazon-bedrock.ts:tool_caching_full"
    ```

#### Messages Caching

=== "Python"

    Messages caching allows you to reuse a cached conversation across multiple requests. This is not enabled via a configuration in the [`BedrockModel`](../../../api-reference/models.md#strands.models.bedrock) class, but instead by including a `cachePoint` in the Agent's Messages array:

    ```python
    from strands import Agent
    from strands.models import BedrockModel

    # Create a conversation, and add a messages cache point to cache the conversation up to that point
    messages = [
        {
            "role": "user",
            "content": [
                {
                    "document": {
                        "format": "txt",
                        "name": "example",
                        "source": {
                            "bytes": b"This is a sample document!"
                        }
                    }
                },
                {
                    "text": "Use this document in your response."
                },
                {
                    "cachePoint": {"type": "default"}
                },
            ],
        },
        {
            "role": "assistant",
            "content": [
                {
                    "text": "I will reference that document in my following responses."
                }
            ]
        }
    ]

    # Create an agent with the model and messages
    agent = Agent(
        messages=messages
    )
    # First request will cache the message
    response1 = agent("What is in that document?")

    # Second request will reuse the cached message
    response2 = agent("How long is the document?")
    ```

=== "TypeScript"

    Messages caching allows you to reuse a cached conversation across multiple requests. This is not enabled via a configuration in the [`BedrockModel`](../../../api-reference/typescript/classes/BedrockModel.html) class, but instead by including a `cachePoint` in the Agent's Messages array:

    ```typescript
    --8<-- "user-guide/concepts/model-providers/amazon-bedrock.ts:messages_caching_full"
    ```

> **Note**: Each model has its own minimum token requirement for creating cache checkpoints. If your system prompt or tool definitions don't meet this minimum token threshold, a cache checkpoint will not be created. For optimal caching, ensure your system prompts and tool definitions are substantial enough to meet these requirements.

#### Cache Metrics

When using prompt caching, Amazon Bedrock provides cache statistics to help you monitor cache performance:

- `CacheWriteInputTokens`: Number of input tokens written to the cache (occurs on first request with new content)
- `CacheReadInputTokens`: Number of input tokens read from the cache (occurs on subsequent requests with cached content)

Strands automatically captures these metrics and makes them available:

=== "Python"

    Cache statistics are automatically included in `AgentResult.metrics.accumulated_usage`:

    ```python
    from strands import Agent

    agent = Agent()
    response = agent("Hello!")
    
    # Access cache metrics
    cache_write = response.metrics.accumulated_usage.get('cacheWriteInputTokens', 0)
    cache_read = response.metrics.accumulated_usage.get('cacheReadInputTokens', 0)
    
    print(f"Cache write tokens: {cache_write}")
    print(f"Cache read tokens: {cache_read}")
    ```

    Cache metrics are also automatically recorded in OpenTelemetry traces when telemetry is enabled.

=== "TypeScript"

    Cache statistics are included in `modelMetadataEvent.usage` during streaming:

    ```typescript
    --8<-- "user-guide/concepts/model-providers/amazon-bedrock_imports.ts:basic_default_imports"

    --8<-- "user-guide/concepts/model-providers/amazon-bedrock.ts:cache_metrics"
    ```

### Updating Configuration at Runtime

You can update the model configuration during runtime:

=== "Python"

    ```python
    # Create the model with initial configuration
    bedrock_model = BedrockModel(
        model_id="anthropic.claude-sonnet-4-20250514-v1:0",
        temperature=0.7
    )

    # Update configuration later
    bedrock_model.update_config(
        temperature=0.3,
        top_p=0.2,
    )
    ```

=== "TypeScript"

    ```typescript
    --8<-- "user-guide/concepts/model-providers/amazon-bedrock.ts:update_config"
    ```

This is especially useful for tools that need to update the model's configuration:

=== "Python"

    ```python
    @tool
    def update_model_id(model_id: str, agent: Agent) -> str:
        """
        Update the model id of the agent

        Args:
          model_id: Bedrock model id to use.
        """
        print(f"Updating model_id to {model_id}")
        agent.model.update_config(model_id=model_id)
        return f"Model updated to {model_id}"


    @tool
    def update_temperature(temperature: float, agent: Agent) -> str:
        """
        Update the temperature of the agent

        Args:
          temperature: Temperature value for the model to use.
        """
        print(f"Updating Temperature to {temperature}")
        agent.model.update_config(temperature=temperature)
        return f"Temperature updated to {temperature}"
    ```

=== "TypeScript"

    ```typescript
    --8<-- "user-guide/concepts/model-providers/amazon-bedrock_imports.ts:tool_update_config_imports"

    --8<-- "user-guide/concepts/model-providers/amazon-bedrock.ts:tool_update_config"
    ```

### Reasoning Support

Amazon Bedrock models can provide detailed reasoning steps when generating responses. For detailed information about supported models and reasoning token configuration, see the [Amazon Bedrock documentation on inference reasoning](https://docs.aws.amazon.com/bedrock/latest/userguide/inference-reasoning.html).

=== "Python"

    Strands allows you to enable and configure reasoning capabilities with your [`BedrockModel`](../../../api-reference/models.md#strands.models.bedrock):

    ```python
    from strands import Agent
    from strands.models import BedrockModel

    # Create a Bedrock model with reasoning configuration
    bedrock_model = BedrockModel(
        model_id="anthropic.claude-sonnet-4-20250514-v1:0",
        additional_request_fields={
            "thinking": {
                "type": "enabled",
                "budget_tokens": 4096 # Minimum of 1,024
            }
        }
    )

    # Create an agent with the reasoning-enabled model
    agent = Agent(model=bedrock_model)

    # Ask a question that requires reasoning
    response = agent("If a train travels at 120 km/h and needs to cover 450 km, how long will the journey take?")
    ```

=== "TypeScript"

    Strands allows you to enable and configure reasoning capabilities with your [`BedrockModel`](../../../api-reference/typescript/classes/BedrockModel.html):

    ```typescript
    --8<-- "user-guide/concepts/model-providers/amazon-bedrock.ts:reasoning"
    ```

> **Note**: Not all models support structured reasoning output. Check the [inference reasoning documentation](https://docs.aws.amazon.com/bedrock/latest/userguide/inference-reasoning.html) for details on supported models.

### Structured Output

=== "Python"

    Amazon Bedrock models support structured output through their tool calling capabilities. When you use `Agent.structured_output()`, the Strands SDK converts your schema to Bedrock's tool specification format.

    ```python
    from pydantic import BaseModel, Field
    from strands import Agent
    from strands.models import BedrockModel
    from typing import List, Optional

    class ProductAnalysis(BaseModel):
        """Analyze product information from text."""
        name: str = Field(description="Product name")
        category: str = Field(description="Product category")
        price: float = Field(description="Price in USD")
        features: List[str] = Field(description="Key product features")
        rating: Optional[float] = Field(description="Customer rating 1-5", ge=1, le=5)

    bedrock_model = BedrockModel()

    agent = Agent(model=bedrock_model)

    result = agent.structured_output(
        ProductAnalysis,
        """
        Analyze this product: The UltraBook Pro is a premium laptop computer
        priced at $1,299. It features a 15-inch 4K display, 16GB RAM, 512GB SSD,
        and 12-hour battery life. Customer reviews average 4.5 stars.
        """
    )

    print(f"Product: {result.name}")
    print(f"Category: {result.category}")
    print(f"Price: ${result.price}")
    print(f"Features: {result.features}")
    print(f"Rating: {result.rating}")
    ```

{{ ts_not_supported_code("Structured output is not yet supported in the TypeScript SDK") }}

## Troubleshooting

### Model access issue

If you encounter the following error:

> You don't have access to the model with the specified model ID

This may indicate that the model is not enabled in your Amazon Bedrock account for the specified region. To resolve this issue follow the [instructions above](#requesting-access-to-bedrock-models) to request access to the model

### On-demand throughput isn’t supported

If you encounter the error:

> Invocation of model ID XXXX with on-demand throughput isn’t supported. Retry your request with the ID or ARN of an inference profile that contains this model.

This typically indicates that the model requires Cross-Region Inference, as documented in the [Amazon Bedrock documentation on inference profiles](https://docs.aws.amazon.com/bedrock/latest/userguide/inference-profiles-support.html#inference-profiles-support-system).  To resolve this issue, prefix your model ID with the appropriate regional identifier (`us.`or `eu.`) based on where your agent is running. For example:

Instead of: 

```
anthropic.claude-sonnet-4-20250514-v1:0
```

Use: 

```
us.anthropic.claude-sonnet-4-20250514-v1:0
```


### Model identifier is invalid
If you encounter the error:

> ValidationException: An error occurred (ValidationException) when calling the ConverseStream operation: The provided model identifier is invalid

This is very likely due to calling Bedrock with an inference model id, such as: `us.anthropic.claude-sonnet-4-20250514-v1:0` from a region that does not [support inference profiles](https://docs.aws.amazon.com/bedrock/latest/userguide/inference-profiles-support.html). If so, pass in a valid model id, as follows:

=== "Python"

    ```python
    agent = Agent(model="anthropic.claude-3-5-sonnet-20241022-v2:0")
    ```

=== "TypeScript"

    ```typescript
    const agent = new Agent({ 
      model: 'anthropic.claude-3-5-sonnet-20241022-v2:0' 
    })
    ```


!!! note ""

    Strands uses a default Claude 4 Sonnet inference model from the region of your credentials when no model is provided. So if you did not pass in any model id and are getting the above error, it's very likely due to the `region` from the credentials not supporting inference profiles.



## Related Resources

- [Amazon Bedrock Documentation](https://docs.aws.amazon.com/bedrock/)
- [Bedrock Model IDs Reference](https://docs.aws.amazon.com/bedrock/latest/userguide/model-ids.html)
- [Bedrock Pricing](https://aws.amazon.com/bedrock/pricing/)
<|MERGE_RESOLUTION|>--- conflicted
+++ resolved
@@ -220,35 +220,6 @@
 
 ## Configuration Options
 
-<<<<<<< HEAD
-The [`BedrockModel`](../../../api-reference/models.md#strands.models.bedrock) supports various [configuration parameters](../../../api-reference/models.md#strands.models.bedrock.BedrockModel.BedrockConfig):
-
-| Parameter                                                                                                                                                                                             | Description                                                                                                    | Default                                                                                              |
-| ----------------------------------------------------------------------------------------------------------------------------------------------------------------------------------------------------- | -------------------------------------------------------------------------------------------------------------- | ---------------------------------------------------------------------------------------------------- |
-| [`model_id`](https://docs.aws.amazon.com/bedrock/latest/userguide/models-supported.html)                                                                                                              | The Bedrock model identifier                                                                                   | "anthropic.claude-sonnet-4-20250514-v1:0"                                                       |
-| [`boto_session`](https://boto3.amazonaws.com/v1/documentation/api/latest/reference/core/session.html)                                                                                                 | Boto Session to use when creating the Boto3 Bedrock Client                                                     | Boto Session with region: "us-west-2"                                                                |
-| [`boto_client_config`](https://botocore.amazonaws.com/v1/documentation/api/latest/reference/config.html)                                                                                              | Botocore Configuration used when creating the Boto3 Bedrock Client                                             | -                                                                                                    |
-| [`region_name`](https://docs.aws.amazon.com/general/latest/gr/bedrock.html)                                                                                                                           | AWS region to use for the Bedrock service                                                                      | "us-west-2"                                                                                          |
-| [`streaming`](https://docs.aws.amazon.com/bedrock/latest/userguide/api-methods.html)                                                                                                                  | Flag to enable/disable streaming mode                                                                          | True                                                                                                 |
-| [`temperature`](https://docs.aws.amazon.com/bedrock/latest/APIReference/API_runtime_InferenceConfiguration.html#API_runtime_InferenceConfiguration_Contents)                                          | Controls randomness (higher = more random)                                                                     | [Model-specific default](https://docs.aws.amazon.com/bedrock/latest/userguide/model-parameters.html) |
-| [`max_tokens`](https://docs.aws.amazon.com/bedrock/latest/APIReference/API_runtime_InferenceConfiguration.html#API_runtime_InferenceConfiguration_Contents)                                           | Maximum number of tokens to generate                                                                           | [Model-specific default](https://docs.aws.amazon.com/bedrock/latest/userguide/model-parameters.html) |
-| [`top_p`](https://docs.aws.amazon.com/bedrock/latest/APIReference/API_runtime_InferenceConfiguration.html#API_runtime_InferenceConfiguration_Contents)                                                | Controls diversity via nucleus sampling                                                                        | [Model-specific default](https://docs.aws.amazon.com/bedrock/latest/userguide/model-parameters.html) |
-| [`stop_sequences`](https://docs.aws.amazon.com/bedrock/latest/APIReference/API_runtime_InferenceConfiguration.html#API_runtime_InferenceConfiguration_Contents)                                       | List of sequences that stop generation                                                                         | -                                                                                                    |
-| [`cache_prompt`](https://docs.aws.amazon.com/bedrock/latest/userguide/prompt-caching.html)                                                                                                            | Cache point type for the system prompt                                                                         | -                                                                                                    |
-| [`cache_tools`](https://docs.aws.amazon.com/bedrock/latest/userguide/prompt-caching.html)                                                                                                             | Cache point type for tools                                                                                     | -                                                                                                    |
-| [`guardrail_id`](https://docs.aws.amazon.com/bedrock/latest/APIReference/API_runtime_GuardrailStreamConfiguration.html)                                                                               | ID of the guardrail to apply                                                                                   | -                                                                                                    |
-| [`guardrail_trace`](https://docs.aws.amazon.com/bedrock/latest/APIReference/API_runtime_GuardrailStreamConfiguration.html)                                                                            | Guardrail trace mode ("enabled", "disabled", "enabled_full")                                                   | "enabled"                                                                                            |
-| [`guardrail_version`](https://docs.aws.amazon.com/bedrock/latest/APIReference/API_runtime_GuardrailStreamConfiguration.html)                                                                          | Version of the guardrail to apply                                                                              | -                                                                                                    |
-| [`guardrail_stream_processing_mode`](https://docs.aws.amazon.com/bedrock/latest/APIReference/API_runtime_GuardrailStreamConfiguration.html)                                                           | The guardrail processing mode ("sync", "async")                                                                | -                                                                                                    |
-| [`guardrail_redact_input`](https://docs.aws.amazon.com/bedrock/latest/APIReference/API_runtime_GuardrailStreamConfiguration.html)                                                                     | Flag to redact input if a guardrail is triggered                                                               | True                                                                                                 |
-| [`guardrail_redact_input_message`](https://docs.aws.amazon.com/bedrock/latest/APIReference/API_runtime_GuardrailStreamConfiguration.html)                                                             | If a Bedrock guardrail triggers, replace the input with this message                                           | "[User input redacted.]"                                                                             |
-| [`guardrail_redact_output`](https://docs.aws.amazon.com/bedrock/latest/APIReference/API_runtime_GuardrailStreamConfiguration.html)                                                                    | Flag to redact output if guardrail is triggered                                                                | False                                                                                                |
-| [`guardrail_redact_output_message`](https://docs.aws.amazon.com/bedrock/latest/APIReference/API_runtime_GuardrailStreamConfiguration.html)                                                            | If a Bedrock guardrail triggers, replace output with this message                                              | "[Assistant output redacted.]"                                                                       |
-| [`guardrail_last_turn_only`](https://docs.aws.amazon.com/bedrock/latest/APIReference/API_runtime_GuardrailStreamConfiguration.html)                                                                   | Flag to send only the last turn to guardrails instead of full conversation                                     | False                                                                                                |
-| [`additional_request_fields`](https://docs.aws.amazon.com/bedrock/latest/userguide/model-parameters.html)                                                                                             | Additional inference parameters that the model supports                                                        | -                                                                                                    |
-| [`additional_response_field_paths`](https://docs.aws.amazon.com/bedrock/latest/APIReference/API_runtime_ConverseStream.html#bedrock-runtime_ConverseStream-request-additionalModelResponseFieldPaths) | Additional model parameters field paths to return in the response                                              | -                                                                                                    |
-| `additional_args`                                                                                                                                                                                     | Additional arguments to include in the request. This is included for forwards compatibility of new parameters. | -                                                                                                    |
-=======
 === "Python"
 
     The [`BedrockModel`](../../../api-reference/models.md#strands.models.bedrock) supports various configuration parameters. For a complete list of available options, see the [BedrockModel API reference](../../../api-reference/models.md#strands.models.bedrock).
@@ -278,7 +249,6 @@
     - `region` - AWS region to use
     - `credentials` - AWS credentials configuration
     - `additionalArgs` - Additional model-specific parameters
->>>>>>> 5a0ea4fd
 
 ### Example with Configuration
 
@@ -399,26 +369,6 @@
 
     Amazon Bedrock supports guardrails to help ensure model outputs meet your requirements. Strands allows you to configure guardrails with your [`BedrockModel`](../../../api-reference/models.md#strands.models.bedrock):
 
-<<<<<<< HEAD
-# Using guardrails with BedrockModel
-bedrock_model = BedrockModel(
-    model_id="anthropic.claude-sonnet-4-20250514-v1:0",
-    guardrail_id="your-guardrail-id",
-    guardrail_version="DRAFT",
-    guardrail_trace="enabled",  # Options: "enabled", "disabled", "enabled_full"
-    guardrail_stream_processing_mode="sync",  # Options: "sync", "async"
-    guardrail_redact_input=True,  # Default: True
-    guardrail_redact_input_message="Blocked Input!", # Default: [User input redacted.]
-    guardrail_redact_output=False,  # Default: False
-    guardrail_redact_output_message="Blocked Output!", # Default: [Assistant output redacted.]
-    guardrail_last_turn_only=False  # Default: False - Set to True to evaluate only the last turn
-)
-=======
-    ```python
-    from strands import Agent
-    from strands.models import BedrockModel
->>>>>>> 5a0ea4fd
-
     # Using guardrails with BedrockModel
     bedrock_model = BedrockModel(
         model_id="anthropic.claude-sonnet-4-20250514-v1:0",
@@ -429,9 +379,10 @@
         guardrail_redact_input=True,  # Default: True
         guardrail_redact_input_message="Blocked Input!", # Default: [User input redacted.]
         guardrail_redact_output=False,  # Default: False
-        guardrail_redact_output_message="Blocked Output!" # Default: [Assistant output redacted.]
-    )
-
+        guardrail_redact_output_message="Blocked Output!", # Default: [Assistant output redacted.]
+        guardrail_last_turn_only=False  # Default: False - Set to True to evaluate only the last turn
+    )
+  
     guardrail_agent = Agent(model=bedrock_model)
 
     response = guardrail_agent("Can you tell me about the Strands SDK?")
@@ -444,16 +395,9 @@
     - Input redaction (enabled by default): If a guardrail policy is triggered, the input is redacted
     - Output redaction (disabled by default): If a guardrail policy is triggered, the output is redacted
     - Custom redaction messages can be specified for both input and output redactions
+    - Last turn only (disabled by default): When enabled, only the last conversation turn (most recent user message and the assistant's response to it, if present) is sent to guardrails instead of the full conversation history. This allows conversations to recover after guardrail interventions.
 
 {{ ts_not_supported_code("Guardrails are not yet supported in the TypeScript SDK") }}
-
-<<<<<<< HEAD
-- Input redaction (enabled by default): If a guardrail policy is triggered, the input is redacted
-- Output redaction (disabled by default): If a guardrail policy is triggered, the output is redacted
-- Custom redaction messages can be specified for both input and output redactions
-- Last turn only (disabled by default): When enabled, only the last conversation turn (most recent user message and the assistant's response to it, if present) is sent to guardrails instead of the full conversation history. This allows conversations to recover after guardrail interventions.
-=======
->>>>>>> 5a0ea4fd
 
 ### Caching
 

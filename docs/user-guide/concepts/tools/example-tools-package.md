# Example Built-in Tools

Strands offers an optional example tools package [`strands-agents-tools`]({{ tools_pypi }}) which includes pre-built tools to get started quickly experimenting with agents and tools during development. The package is also open source and available on [GitHub]({{ tools_repo_home }}).

Install the `strands-agents-tools` package by running:

```bash
pip install strands-agents-tools
```

## Available Tools

#### RAG & Memory
- [`retrieve`]({{ tools_repo }}/src/strands_tools/retrieve.py): Semantically retrieve data from Amazon Bedrock Knowledge Bases for RAG, memory, and other purposes
- [`memory`]({{ tools_repo }}/src/strands_tools/memory.py): Agent memory persistence in Amazon Bedrock Knowledge Bases
- [`mem0_memory`]({{ tools_repo }}/src/strands_tools/mem0_memory.py): Agent memory and personalization built on top of [Mem0](https://mem0.ai)

#### File Operations
- [`editor`]({{ tools_repo }}/src/strands_tools/editor.py): File editing operations like line edits, search, and undo
- [`file_read`]({{ tools_repo }}/src/strands_tools/file_read.py): Read and parse files
- [`file_write`]({{ tools_repo }}/src/strands_tools/file_write.py): Create and modify files

#### Shell & System
- [`environment`]({{ tools_repo }}/src/strands_tools/environment.py): Manage environment variables
- [`shell`]({{ tools_repo }}/src/strands_tools/shell.py): Execute shell commands
- [`cron`]({{ tools_repo }}/src/strands_tools/cron.py): Task scheduling with cron jobs

#### Code Interpretation
- [`python_repl`]({{ tools_repo }}/src/strands_tools/python_repl.py): Run Python code

#### Web & Network
- [`http_request`]({{ tools_repo }}/src/strands_tools/http_request.py): Make API calls, fetch web data, and call local HTTP servers
- [`slack`]({{ tools_repo }}/src/strands_tools/slack.py): Slack integration with real-time events, API access, and message sending

#### Multi-modal
- [`image_reader`]({{ tools_repo }}/src/strands_tools/image_reader.py): Process and analyze images
- [`generate_image`]({{ tools_repo }}/src/strands_tools/generate_image.py): Create AI generated images with Amazon Bedrock
<<<<<<< HEAD
- [`nova_reels`]({{ tools_repo }}/src/strands_tools/nova_reels.py): Create AI generated videos with Nova Reels on Amazon Bedrock
=======
- [`nova_reels`]({{ tools_repo }}/src/strands_tools/nova_reels.py): Create AI generated images with Nova Reels on Amazon Bedrock
- [`speak`]({{ tools_repo }}/src/strands_tools/speak.py): Generate speech from text using macOS say command or Amazon Polly
>>>>>>> dc646424

#### AWS Services
- [`use_aws`]({{ tools_repo }}/src/strands_tools/use_aws.py): Interact with AWS services

#### Utilities
- [`calculator`]({{ tools_repo }}/src/strands_tools/calculator.py): Perform mathematical operations
- [`current_time`]({{ tools_repo }}/src/strands_tools/current_time.py): Get the current date and time
- [`load_tool`]({{ tools_repo }}/src/strands_tools/load_tool.py): Dynamically load more tools at runtime

#### Agents & Workflows
- [`agent_graph`]({{ tools_repo }}/src/strands_tools/agent_graph.py): Create and manage graphs of agents
- [`journal`]({{ tools_repo }}/src/strands_tools/journal.py): Create structured tasks and logs for agents to manage and work from
- [`swarm`]({{ tools_repo }}/src/strands_tools/swarm.py): Coordinate multiple AI agents in a swarm / network of agents
- [`stop`]({{ tools_repo }}/src/strands_tools/stop.py): Force stop the agent event loop
- [`think`]({{ tools_repo }}/src/strands_tools/think.py): Perform deep thinking by creating parallel branches of agentic reasoning
- [`use_llm`]({{ tools_repo }}/src/strands_tools/use_llm.py): Run a new AI event loop with custom prompts
- [`workflow`]({{ tools_repo }}/src/strands_tools/workflow.py): Orchestrate sequenced workflows<|MERGE_RESOLUTION|>--- conflicted
+++ resolved
@@ -35,12 +35,8 @@
 #### Multi-modal
 - [`image_reader`]({{ tools_repo }}/src/strands_tools/image_reader.py): Process and analyze images
 - [`generate_image`]({{ tools_repo }}/src/strands_tools/generate_image.py): Create AI generated images with Amazon Bedrock
-<<<<<<< HEAD
 - [`nova_reels`]({{ tools_repo }}/src/strands_tools/nova_reels.py): Create AI generated videos with Nova Reels on Amazon Bedrock
-=======
-- [`nova_reels`]({{ tools_repo }}/src/strands_tools/nova_reels.py): Create AI generated images with Nova Reels on Amazon Bedrock
 - [`speak`]({{ tools_repo }}/src/strands_tools/speak.py): Generate speech from text using macOS say command or Amazon Polly
->>>>>>> dc646424
 
 #### AWS Services
 - [`use_aws`]({{ tools_repo }}/src/strands_tools/use_aws.py): Interact with AWS services

# Hooks

Hooks are a composable extensibility mechanism for extending agent functionality by subscribing to events throughout the agent lifecycle. The hook system enables both built-in components and user code to react to or modify agent behavior through strongly-typed event callbacks.

## Overview

The hooks system is an evolution of the callback_handler approach with a more composable, type-safe system that supports multiple subscribers per event type. 

A **Hook Event** is a specific event in the lifecycle that callbacks can be associated with. A **Hook Callback** is a callback function that is invoked when the hook event is emitted.

Hooks enable use cases such as:

- Monitoring agent execution and tool usage
- Modifying tool execution behavior
- Adding validation and error handling

## Basic Usage

Hook callbacks are registered against specific event types and receive strongly-typed event objects when those events occur during agent execution. Each event carries relevant data for that stage of the agent lifecycle - for example, `BeforeInvocationEvent` includes agent and request details, while `BeforeToolCallEvent` provides tool information and parameters.

### Registering Individual Hook Callbacks

You can register callbacks for specific events using `add_callback`:

```python
agent = Agent()

# Register individual callbacks
def my_callback(event: BeforeInvocationEvent) -> None:
    print("Custom callback triggered")

agent.hooks.add_callback(BeforeInvocationEvent, my_callback)
```

### Creating a Hook Provider

The `HookProvider` protocol allows a single object to register callbacks for multiple events:

```python
class LoggingHook(HookProvider):
    def register_hooks(self, registry: HookRegistry) -> None:
        registry.add_callback(BeforeInvocationEvent, self.log_start)
        registry.add_callback(AfterInvocationEvent, self.log_end)

    def log_start(self, event: BeforeInvocationEvent) -> None:
        print(f"Request started for agent: {event.agent.name}")

    def log_end(self, event: AfterInvocationEvent) -> None:
        print(f"Request completed for agent: {event.agent.name}")

# Passed in via the hooks parameter
agent = Agent(hooks=[LoggingHook()])

# Or added after the fact
agent.hooks.add_hook(LoggingHook())
```

## Hook Event Lifecycle

The following diagram shows when hook events are emitted during a typical agent invocation where tools are invoked:

```mermaid
flowchart LR
 subgraph Start["Request Start Events"]
    direction TB
        BeforeInvocationEvent["BeforeInvocationEvent"]
        StartMessage["MessageAddedEvent"]
        BeforeInvocationEvent --> StartMessage
  end
 subgraph Model["Model Events"]
    direction TB
        AfterModelCallEvent["AfterModelCallEvent"]
        BeforeModelCallEvent["BeforeModelCallEvent"]
        ModelMessage["MessageAddedEvent"]
        BeforeModelCallEvent --> AfterModelCallEvent
        AfterModelCallEvent --> ModelMessage
  end
  subgraph Tool["Tool Events"]
    direction TB
        AfterToolCallEvent["AfterToolCallEvent"]
        BeforeToolCallEvent["BeforeToolCallEvent"]
        ToolMessage["MessageAddedEvent"]
        BeforeToolCallEvent --> AfterToolCallEvent
        AfterToolCallEvent --> ToolMessage
  end
  subgraph End["Request End Events"]
    direction TB
        AfterInvocationEvent["AfterInvocationEvent"]
  end
Start --> Model
Model <--> Tool
Tool --> End
```


### Available Events

The hooks system provides events for different stages of agent execution:

| Event                  | Description                                                                                                  |
|------------------------|--------------------------------------------------------------------------------------------------------------|
| `AgentInitializedEvent` | Triggered when an agent has been constructed and finished initialization at the end of `Agent.__init__`. |
| `BeforeInvocationEvent` | Triggered at the beginning of a new agent request (`__call__`, `stream_async`, or `structured_output`) |
| `AfterInvocationEvent` | Triggered at the end of an agent request, regardless of success or failure. Uses reverse callback ordering   |
| `MessageAddedEvent`    | Triggered when a message is added to the agent's conversation history                                        |
<<<<<<< HEAD

Additional *experimental events* are also available:

!!! note "Experimental events are subject to change"

    These events are exposed experimentally in order to gather feedback and refine the public contract. Because they are experimental, they are subject to change between releases. 

| Experimental Event           | Description |
|------------------------------|-------------|
=======
>>>>>>> beff3cb3
| `BeforeModelCallEvent` | Triggered before the model is invoked for inference |
| `AfterModelCallEvent`  | Triggered after model invocation completes. Uses reverse callback ordering |
| `BeforeToolCallEvent`  | Triggered before a tool is invoked. |
| `AfterToolCallEvent`   | Triggered after tool invocation completes. Uses reverse callback ordering |

## Hook Behaviors

### Event Properties

Most event properties are read-only to prevent unintended modifications. However, certain properties can be modified to influence agent behavior. For example, `BeforeToolCallEvent.selected_tool` allows you to change which tool gets executed, while `AfterToolCallEvent.result` enables modification of tool results.

### Callback Ordering

Some events come in pairs, such as Before/After events. The After event callbacks are always called in reverse order from the Before event callbacks to ensure proper cleanup semantics.


## Advanced Usage

### Accessing Invocation State in Hooks

Hook events that involve tool execution include access to `invocation_state`, which provides configuration and context data passed through the agent invocation. This is particularly useful for:

1. **Custom Objects**: Access database client objects, connection pools, or other Python objects
2. **Request Context**: Access session IDs, user information, settings, or request-specific data  
3. **Multi-Agent Shared State**: In multi-agent patterns, access state shared across all agents - see [Shared State Across Multi-Agent Patterns](../multi-agent/multi-agent-patterns.md#shared-state-across-multi-agent-patterns)
4. **Custom Parameters**: Pass any additional data that hooks might need

```python
from strands.hooks import BeforeToolCallEvent
import logging

def log_with_context(event: BeforeToolCallEvent) -> None:
    """Log tool invocations with context from invocation state."""
    # Access invocation state from the event
    user_id = event.invocation_state.get("user_id", "unknown")
    session_id = event.invocation_state.get("session_id")
    
    # Access non-JSON serializable objects like database connections
    db_connection = event.invocation_state.get("database_connection")
    logger_instance = event.invocation_state.get("custom_logger")
    
    # Use custom logger if provided, otherwise use default
    logger = logger_instance if logger_instance else logging.getLogger(__name__)
    
    logger.info(
        f"User {user_id} in session {session_id} "
        f"invoking tool: {event.tool_use['name']} "
        f"with DB connection: {db_connection is not None}"
    )

# Register the hook
agent = Agent(tools=[my_tool])
agent.hooks.add_callback(BeforeToolCallEvent, log_with_context)

# Execute with context including non-serializable objects
import sqlite3
custom_logger = logging.getLogger("custom")
db_conn = sqlite3.connect(":memory:")

result = agent(
    "Process the data",
    user_id="user123",
    session_id="sess456",
    database_connection=db_conn,  # Non-JSON serializable object
    custom_logger=custom_logger   # Non-JSON serializable object
)
```

### Fixed Tool Arguments

Enforce specific arguments for tools, ensuring they always use particular values regardless of what the agent specifies:

```python
from typing import Any
from strands.hooks import HookProvider, HookRegistry, BeforeToolCallEvent

class ConstantToolArguments(HookProvider):
    """Use constant argument values for specific parameters of a tool."""

    def __init__(self, fixed_tool_arguments: dict[str, dict[str, Any]]):
        """
        Initialize fixed parameter values for tools.
    
        Args:
            fixed_tool_arguments: A dictionary mapping tool names to dictionaries of 
                parameter names and their fixed values. These values will override any 
                values provided by the agent when the tool is invoked.
        """
        self._tools_to_fix = fixed_tool_arguments

    def register_hooks(self, registry: HookRegistry, **kwargs: Any) -> None:
        registry.add_callback(BeforeToolCallEvent, self._fix_tool_arguments)

    def _fix_tool_arguments(self, event: BeforeToolCallEvent):
        # If the tool is in our list of parameters, then use those parameters
        if parameters_to_fix := self._tools_to_fix.get(event.tool_use["name"]):
            tool_input: dict[str, Any] = event.tool_use["input"]
            tool_input.update(parameters_to_fix)
```

For example, to always force the `calculator` tool to use use precision of 1 digit:

```python
fix_parameters = ConstantToolArguments({
    "calculator": {
        "precision": 1,
    }
})

agent = Agent(tools=[calculator], hooks=[fix_parameters])
result = agent("What is 2 / 3?")
```

### Tool Interception

Modify or replace tools before execution:

```python
class ToolInterceptor(HookProvider):
    def register_hooks(self, registry: HookRegistry) -> None:
        registry.add_callback(BeforeToolCallEvent, self.intercept_tool)

    def intercept_tool(self, event: BeforeToolCallEvent) -> None:
        if event.tool_use.name == "sensitive_tool":
            # Replace with a safer alternative
            event.selected_tool = self.safe_alternative_tool
            event.tool_use["name"] = "safe_tool"
```

### Result Modification

Modify tool results after execution:

```python
class ResultProcessor(HookProvider):
    def register_hooks(self, registry: HookRegistry) -> None:
        registry.add_callback(AfterToolCallEvent, self.process_result)

    def process_result(self, event: AfterToolCallEvent) -> None:
        if event.tool_use.name == "calculator":
            # Add formatting to calculator results
            original_content = event.result["content"][0]["text"]
            event.result["content"][0]["text"] = f"Result: {original_content}"
```

## Best Practices

### Performance Considerations

Keep hook callbacks lightweight since they execute synchronously:

```python
class AsyncProcessor(HookProvider):
    def register_hooks(self, registry: HookRegistry) -> None:
        registry.add_callback(AfterInvocationEvent, self.queue_processing)

    def queue_processing(self, event: AfterInvocationEvent) -> None:
        # Queue heavy processing for background execution
        self.background_queue.put(event.agent.messages[-1])
```

### Composability

Design hooks to be composable and reusable:

```python
class RequestLoggingHook(HookProvider):
    def register_hooks(self, registry: HookRegistry) -> None:
        registry.add_callback(BeforeInvocationEvent, self.log_request)
        registry.add_callback(AfterInvocationEvent, self.log_response)
        registry.add_callback(BeforeToolCallEvent, self.log_tool_use)

    ...
```

### Event Property Modifications

When modifying event properties, log the changes for debugging and audit purposes:

```python
class ResultProcessor(HookProvider):
    def register_hooks(self, registry: HookRegistry) -> None:
        registry.add_callback(AfterToolCallEvent, self.process_result)

    def process_result(self, event: AfterToolCallEvent) -> None:
        if event.tool_use.name == "calculator":
            original_content = event.result["content"][0]["text"]
            logger.info(f"Modifying calculator result: {original_content}")
            event.result["content"][0]["text"] = f"Result: {original_content}"
```<|MERGE_RESOLUTION|>--- conflicted
+++ resolved
@@ -103,18 +103,6 @@
 | `BeforeInvocationEvent` | Triggered at the beginning of a new agent request (`__call__`, `stream_async`, or `structured_output`) |
 | `AfterInvocationEvent` | Triggered at the end of an agent request, regardless of success or failure. Uses reverse callback ordering   |
 | `MessageAddedEvent`    | Triggered when a message is added to the agent's conversation history                                        |
-<<<<<<< HEAD
-
-Additional *experimental events* are also available:
-
-!!! note "Experimental events are subject to change"
-
-    These events are exposed experimentally in order to gather feedback and refine the public contract. Because they are experimental, they are subject to change between releases. 
-
-| Experimental Event           | Description |
-|------------------------------|-------------|
-=======
->>>>>>> beff3cb3
 | `BeforeModelCallEvent` | Triggered before the model is invoked for inference |
 | `AfterModelCallEvent`  | Triggered after model invocation completes. Uses reverse callback ordering |
 | `BeforeToolCallEvent`  | Triggered before a tool is invoked. |

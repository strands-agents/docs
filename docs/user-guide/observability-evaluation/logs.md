# Logging

The Strands SDK provides logging infrastructure to give visibility into its operations.

=== "Python"

    Strands SDK uses Python's standard [`logging`](https://docs.python.org/3/library/logging.html) module. The SDK implements a straightforward logging approach:

    1. **Module-level Loggers**: Each module creates its own logger using `logging.getLogger(__name__)`, following Python best practices for hierarchical logging.

    2. **Root Logger**: All loggers are children of the "strands" root logger, making it easy to configure logging for the entire SDK.

    3. **Default Behavior**: By default, the SDK doesn't configure any handlers or log levels, allowing you to integrate it with your application's logging configuration.

=== "TypeScript"

    Strands SDK provides a simple logging infrastructure with a global logger that can be configured to use your preferred logging implementation.

    1. **Logger Interface**: A simple interface (`debug`, `info`, `warn`, `error`) compatible with popular logging libraries like Pino, Winston, and the browser/Node.js console.

    2. **Global Logger**: A single global logger instance configured via `configureLogging()`.

    3. **Default Behavior**: By default, the SDK only logs warnings and errors to the console. Debug and info logs are no-ops unless you configure a custom logger.

## Configuring Logging

=== "Python"

    To enable logging for the Strands Agents SDK, you can configure the "strands" logger:

    ```python
    import logging

    # Configure the root strands logger
    logging.getLogger("strands").setLevel(logging.DEBUG)

    # Add a handler to see the logs
    logging.basicConfig(
        format="%(levelname)s | %(name)s | %(message)s",
        handlers=[logging.StreamHandler()]
    )
    ```

=== "TypeScript"

    To enable logging for the Strands Agents SDK, use the `configureLogging` function. The SDK's logger interface is compatible with standard console and popular logging libraries.

    **Using console:**

    ```typescript
    --8<-- "user-guide/observability-evaluation/logs.ts:basic_console"
    ```

    **Using Pino:**

    ```typescript
    --8<-- "user-guide/observability-evaluation/logs.ts:pino_setup"
    ```

    **Default Behavior:**

    - By default, the SDK only logs warnings and errors using `console.warn()` and `console.error()`
    - Debug and info logs are no-ops by default (zero performance overhead)
    - Configure a custom logger with appropriate log levels to enable debug/info logging

### Log Levels

The Strands Agents SDK uses standard log levels:

- **DEBUG**: Detailed operational information for troubleshooting. Extensively used for tool registration, discovery, configuration, and execution flows.

- **INFO**: General informational messages. Currently not used.

- **WARNING**: Potential issues that don't prevent operation, such as validation failures, specification errors, and compatibility warnings.

- **ERROR**: Significant problems that prevent specific operations from completing successfully, such as execution failures and handler errors.

- **CRITICAL**: Reserved for catastrophic failures.

## Key Logging Areas

=== "Python"

    The Strands Agents SDK logs information in several key areas. Let's look at what kinds of logs you might see when using the following example agent with a calculator tool:

    ```python
    from strands import Agent
    from strands.tools.calculator import calculator

    # Create an agent with the calculator tool
    agent = Agent(tools=[calculator])
    result = agent("What is 125 * 37?")
    ```

    When running this code with logging enabled, you'll see logs from different components of the SDK as the agent processes the request, calls the calculator tool, and generates a response.

    ### Tool Registry and Execution

    Logs related to tool discovery, registration, and execution:

    ```
    # Tool registration
    DEBUG | strands.tools.registry | tool_name=<calculator> | registering tool
    DEBUG | strands.tools.registry | tool_name=<calculator>, tool_type=<function>, is_dynamic=<False> | registering tool
    DEBUG | strands.tools.registry | tool_name=<calculator> | loaded tool config
    DEBUG | strands.tools.registry | tool_count=<1> | tools configured

    # Tool discovery
    DEBUG | strands.tools.registry | tools_dir=</path/to/tools> | found tools directory
    DEBUG | strands.tools.registry | tools_dir=</path/to/tools> | scanning
    DEBUG | strands.tools.registry | tool_modules=<['calculator', 'weather']> | discovered

    # Tool validation
    WARNING | strands.tools.registry | tool_name=<invalid_tool> | spec validation failed | Missing required fields in tool spec: description
    DEBUG | strands.tools.registry | tool_name=<calculator> | loaded dynamic tool config

    # Tool execution
    DEBUG | strands.event_loop.event_loop | tool_use=<calculator_tool_use_id> | streaming

    # Tool hot reloading
    DEBUG | strands.tools.registry | tool_name=<calculator> | searching directories for tool
    DEBUG | strands.tools.registry | tool_name=<calculator> | reloading tool
    DEBUG | strands.tools.registry | tool_name=<calculator> | successfully reloaded tool
    ```

    ### Event Loop

    Logs related to the event loop processing:

    ```
    ERROR | strands.event_loop.error_handler | an exception occurred in event_loop_cycle | ContextWindowOverflowException
    DEBUG | strands.event_loop.error_handler | message_index=<5> | found message with tool results at index
    ```

    ### Model Interactions

    Logs related to interactions with foundation models:

    ```
    DEBUG | strands.models.bedrock | config=<{'model_id': 'us.anthropic.claude-4-sonnet-20250219-v1:0'}> | initializing
    WARNING | strands.models.bedrock | bedrock threw context window overflow error
    DEBUG | strands.models.bedrock | Found blocked output guardrail. Redacting output.
    ```

=== "TypeScript"

    The TypeScript SDK currently has minimal logging, primarily focused on model interactions. Logs are generated for:

    - **Model configuration warnings**: Unsupported features (e.g., cache points in OpenAI, guard content)
    - **Model response warnings**: Invalid formats, unexpected data structures
    - **Bedrock-specific operations**: Configuration auto-detection, unsupported event types

    Example logs you might see:

    ```
    # Model configuration warnings
    WARN cache points are not supported in openai system prompts, ignoring cache points
    WARN guard content is not supported in openai system prompts, removing guard content block

    # Model response warnings
    WARN choice=<null> | invalid choice format in openai chunk
    WARN tool_call=<{"type":"function","id":"xyz"}> | received tool call with invalid index

    # Bedrock-specific logs
    DEBUG model_id=<us.anthropic.claude-sonnet-4-20250514-v1:0>, include_tool_result_status=<true> | auto-detected includeToolResultStatus
    WARN block_key=<unknown_key> | skipping unsupported block key
    WARN event_type=<unknown_type> | unsupported bedrock event type
    ```

    Future versions will include more detailed logging for tool operations and event loop processing.

## Advanced Configuration

=== "Python"

    ### Filtering Specific Modules

    You can configure logging for specific modules within the SDK:

    ```python
    import logging

    # Enable DEBUG logs for the tool registry only
    logging.getLogger("strands.tools.registry").setLevel(logging.DEBUG)

    # Set WARNING level for model interactions
    logging.getLogger("strands.models").setLevel(logging.WARNING)
    ```

    ### Custom Handlers

    You can add custom handlers to process logs in different ways:

    ```python
    import logging
    import json

<<<<<<< HEAD
The callback system is configured through the `callback_handler` parameter when creating an agent:
=======
    class JsonFormatter(logging.Formatter):
        def format(self, record):
            log_data = {
                "timestamp": self.formatTime(record),
                "level": record.levelname,
                "name": record.name,
                "message": record.getMessage()
            }
            return json.dumps(log_data)
>>>>>>> 1a2c4397

    # Create a file handler with JSON formatting
    file_handler = logging.FileHandler("strands_agents_sdk.log")
    file_handler.setFormatter(JsonFormatter())

    # Add the handler to the strands logger
    logging.getLogger("strands").addHandler(file_handler)
    ```

=== "TypeScript"

    ### Custom Logger Implementation

    You can implement your own logger to integrate with your application's logging system:

    ```typescript
    --8<-- "user-guide/observability-evaluation/logs.ts:custom_logger"
    ```

## Best Practices

<<<<<<< HEAD
1. **Configure Early**: Set up logging configuration before initializing the agent
2. **Appropriate Levels**: Use INFO for normal operation and DEBUG for troubleshooting
3. **Structured Log Format**: Use the structured log format shown in examples for better parsing
4. **Performance**: Be mindful of logging overhead in production environments
5. **Integration**: Integrate Strands Agents SDK logging with your application's logging system
=======
=== "Python"

    1. **Configure Early**: Set up logging configuration before initializing the Agent
    2. **Appropriate Levels**: Use INFO for normal operation and DEBUG for troubleshooting
    3. **Structured Log Format**: Use the structured log format shown in examples for better parsing
    4. **Performance**: Be mindful of logging overhead in production environments
    5. **Integration**: Integrate Strands Agents SDK logging with your application's logging system

=== "TypeScript"

    1. **Configure Early**: Call `configureLogging()` before creating any Agent instances
    2. **Default Behavior**: By default, only warnings and errors are logged - configure a custom logger to see debug information
    3. **Production Performance**: Debug and info logs are no-ops by default, minimizing performance impact
    4. **Compatible Libraries**: Use established logging libraries like Pino or Winston for production deployments
    5. **Consistent Format**: Ensure your custom logger maintains consistent formatting across log levels
>>>>>>> 1a2c4397
<|MERGE_RESOLUTION|>--- conflicted
+++ resolved
@@ -195,9 +195,6 @@
     import logging
     import json
 
-<<<<<<< HEAD
-The callback system is configured through the `callback_handler` parameter when creating an agent:
-=======
     class JsonFormatter(logging.Formatter):
         def format(self, record):
             log_data = {
@@ -207,7 +204,6 @@
                 "message": record.getMessage()
             }
             return json.dumps(log_data)
->>>>>>> 1a2c4397
 
     # Create a file handler with JSON formatting
     file_handler = logging.FileHandler("strands_agents_sdk.log")
@@ -229,16 +225,9 @@
 
 ## Best Practices
 
-<<<<<<< HEAD
-1. **Configure Early**: Set up logging configuration before initializing the agent
-2. **Appropriate Levels**: Use INFO for normal operation and DEBUG for troubleshooting
-3. **Structured Log Format**: Use the structured log format shown in examples for better parsing
-4. **Performance**: Be mindful of logging overhead in production environments
-5. **Integration**: Integrate Strands Agents SDK logging with your application's logging system
-=======
-=== "Python"
-
-    1. **Configure Early**: Set up logging configuration before initializing the Agent
+=== "Python"
+
+    1. **Configure Early**: Set up logging configuration before initializing the agent
     2. **Appropriate Levels**: Use INFO for normal operation and DEBUG for troubleshooting
     3. **Structured Log Format**: Use the structured log format shown in examples for better parsing
     4. **Performance**: Be mindful of logging overhead in production environments
@@ -251,4 +240,3 @@
     3. **Production Performance**: Debug and info logs are no-ops by default, minimizing performance impact
     4. **Compatible Libraries**: Use established logging libraries like Pino or Winston for production deployments
     5. **Consistent Format**: Ensure your custom logger maintains consistent formatting across log levels
->>>>>>> 1a2c4397

# Metrics

Metrics are essential for understanding agent performance, optimizing behavior, and monitoring resource usage. The Strands Agents SDK provides comprehensive metrics tracking capabilities that give you visibility into how your agents operate.

## Overview

=== "Python"

    The Strands Agents SDK automatically tracks key metrics during agent execution:

    - **Token usage**: Input tokens, output tokens, total tokens consumed, and cache metrics
    - **Performance metrics**: Latency and execution time measurements
    - **Tool usage**: Call counts, success rates, and execution times for each tool
    - **Event loop cycles**: Number of reasoning cycles and their durations

    All these metrics are accessible through the [`AgentResult`](../../api-reference/agent/agent_result.md#strands.agent.agent_result.AgentResult) object that's returned whenever you invoke an agent:

    ```python
    from strands import Agent
    from strands_tools import calculator

    # Create an agent with tools
    agent = Agent(tools=[calculator])

    # Invoke the agent with a prompt and get an AgentResult
    result = agent("What is the square root of 144?")

    # Access metrics through the AgentResult
    print(f"Total tokens: {result.metrics.accumulated_usage['totalTokens']}")
    print(f"Execution time: {sum(result.metrics.cycle_durations):.2f} seconds")
    print(f"Tools used: {list(result.metrics.tool_metrics.keys())}")
    
    # Cache metrics (when available)
    if 'cacheReadInputTokens' in result.metrics.accumulated_usage:
        print(f"Cache read tokens: {result.metrics.accumulated_usage['cacheReadInputTokens']}")
    if 'cacheWriteInputTokens' in result.metrics.accumulated_usage:
        print(f"Cache write tokens: {result.metrics.accumulated_usage['cacheWriteInputTokens']}")
    ```

    The `metrics` attribute of `AgentResult` (an instance of [`EventLoopMetrics`](../../api-reference/telemetry/metrics.md#strands.telemetry.metrics)) provides comprehensive performance metric data about the agent's execution, while other attributes like `stop_reason`, `message`, and `state` provide context about the agent's response. This document explains the metrics available in the agent's response and how to interpret them.

=== "TypeScript"

    The TypeScript SDK provides basic metrics tracking through streaming events. Metrics are available via the `ModelMetadataEvent` that is emitted during agent execution:

    - **Token usage**: Input tokens, output tokens, and total tokens consumed
    - **Performance metrics**: Latency measurements

    ```typescript
    --8<-- "user-guide/observability-evaluation/metrics.ts:basic_metrics"
    ```

    The `ModelMetadataEvent` contains two optional properties:

    - `usage`: Token usage statistics including input, output, and cache metrics
    - `metrics`: Performance metrics including latency

    ### Available Metrics

    **Usage**:

    - `inputTokens: number` - Tokens in the input
    - `outputTokens: number` - Tokens in the output  
    - `totalTokens: number` - Total tokens used
    - `cacheReadInputTokens?: number` - Tokens read from cache
    - `cacheWriteInputTokens?: number` - Tokens written to cache

    **Metrics**:

    - `latencyMs: number` - Request latency in milliseconds

    ### Detailed Tracking Example

    ```typescript
    --8<-- "user-guide/observability-evaluation/metrics.ts:detailed_tracking"
    ```

## Agent Loop Metrics

=== "Python"

    The [`EventLoopMetrics`](../../api-reference/telemetry/metrics.md#strands.telemetry.metrics.EventLoopMetrics) class aggregates metrics across the entire event loop execution cycle, providing a complete picture of your agent's performance. It tracks cycle counts, tool usage, execution durations, and token consumption across all model invocations.

    Key metrics include:

    - **Cycle tracking**: Number of event loop cycles and their individual durations
    - **Tool metrics**: Detailed performance data for each tool used during execution
    - **Accumulated usage**: Input tokens, output tokens, total tokens consumed, and cache metrics across all model calls
    - **Accumulated metrics**: Latency measurements in milliseconds for all model requests
    - **Execution traces**: Detailed trace information for performance analysis

<<<<<<< HEAD
    For a complete list of attributes and their types, see the [`EventLoopMetrics` API reference](../../api-reference/telemetry/metrics.md#strands.telemetry.metrics.EventLoopMetrics).
=======

    For a complete list of attributes and their types, see the [`EventLoopMetrics` API reference](../../api-reference/telemetry.md#strands.telemetry.metrics.EventLoopMetrics).
>>>>>>> 45852061

{{ ts_not_supported_code() }}

## Tool Metrics

=== "Python"

    For each tool used by the agent, detailed metrics are collected in the `tool_metrics` dictionary. Each entry is an instance of [`ToolMetrics`](../../api-reference/telemetry/metrics.md#strands.telemetry.metrics.ToolMetrics) that tracks the tool's performance throughout the agent's execution.

    Tool metrics provide insights into:

    - **Call statistics**: Total number of calls, successful executions, and errors
    - **Execution time**: Total and average time spent executing the tool
    - **Success rate**: Percentage of successful tool invocations
    - **Tool reference**: Information about the specific tool being tracked

    These metrics help you identify performance bottlenecks, tools with high error rates, and opportunities for optimization. For complete details on all available properties, see the [`ToolMetrics` API reference](../../api-reference/telemetry/metrics.md#strands.telemetry.metrics.ToolMetrics).

{{ ts_not_supported_code() }}

## Example Metrics Summary Output

=== "Python"

    The Strands Agents SDK provides a convenient `get_summary()` method on the `EventLoopMetrics` class that gives you a comprehensive overview of your agent's performance in a single call. This method aggregates all the metrics data into a structured dictionary that's easy to analyze or export.

    Let's look at the output from calling `get_summary()` on the metrics from our calculator example from the beginning of this document:

    ```python
    result = agent("What is the square root of 144?")
    print(result.metrics.get_summary())
    ```
    ```python
    {
      "accumulated_metrics": {
        "latencyMs": 6253
      },
      "accumulated_usage": {
        "inputTokens": 3921,
        "outputTokens": 83,
        "totalTokens": 4004,
        "cacheReadInputTokens": 150,
        "cacheWriteInputTokens": 75
      },
      "average_cycle_time": 0.9406174421310425,
      "tool_usage": {
        "calculator": {
          "execution_stats": {
            "average_time": 0.008260965347290039,
            "call_count": 1,
            "error_count": 0,
            "success_count": 1,
            "success_rate": 1.0,
            "total_time": 0.008260965347290039
          },
          "tool_info": {
            "input_params": {
              "expression": "sqrt(144)",
              "mode": "evaluate"
            },
            "name": "calculator",
            "tool_use_id": "tooluse_jR3LAfuASrGil31Ix9V7qQ"
          }
        }
      },
      "total_cycles": 2,
      "total_duration": 1.881234884262085,
      "traces": [
        {
          "children": [
            {
              "children": [],
              "duration": 4.476144790649414,
              "end_time": 1747227039.938964,
              "id": "c7e86c24-c9d4-4a79-a3a2-f0eaf42b0d19",
              "message": {
                "content": [
                  {
                    "text": "I'll calculate the square root of 144 for you."
                  },
                  {
                    "toolUse": {
                      "input": {
                        "expression": "sqrt(144)",
                        "mode": "evaluate"
                      },
                      "name": "calculator",
                      "toolUseId": "tooluse_jR3LAfuASrGil31Ix9V7qQ"
                    }
                  }
                ],
                "role": "assistant"
              },
              "metadata": {},
              "name": "stream_messages",
              "parent_id": "78595347-43b1-4652-b215-39da3c719ec1",
              "raw_name": null,
              "start_time": 1747227035.462819
            },
            {
              "children": [],
              "duration": 0.008296012878417969,
              "end_time": 1747227039.948415,
              "id": "4f64ce3d-a21c-4696-aa71-2dd446f71488",
              "message": {
                "content": [
                  {
                    "toolResult": {
                      "content": [
                        {
                          "text": "Result: 12"
                        }
                      ],
                      "status": "success",
                      "toolUseId": "tooluse_jR3LAfuASrGil31Ix9V7qQ"
                    }
                  }
                ],
                "role": "user"
              },
              "metadata": {
                "toolUseId": "tooluse_jR3LAfuASrGil31Ix9V7qQ",
                "tool_name": "calculator"
              },
              "name": "Tool: calculator",
              "parent_id": "78595347-43b1-4652-b215-39da3c719ec1",
              "raw_name": "calculator - tooluse_jR3LAfuASrGil31Ix9V7qQ",
              "start_time": 1747227039.940119
            },
            {
              "children": [],
              "duration": 1.881267786026001,
              "end_time": 1747227041.8299048,
              "id": "0261b3a5-89f2-46b2-9b37-13cccb0d7d39",
              "message": null,
              "metadata": {},
              "name": "Recursive call",
              "parent_id": "78595347-43b1-4652-b215-39da3c719ec1",
              "raw_name": null,
              "start_time": 1747227039.948637
            }
          ],
          "duration": null,
          "end_time": null,
          "id": "78595347-43b1-4652-b215-39da3c719ec1",
          "message": null,
          "metadata": {},
          "name": "Cycle 1",
          "parent_id": null,
          "raw_name": null,
          "start_time": 1747227035.46276
        },
        {
          "children": [
            {
              "children": [],
              "duration": 1.8811860084533691,
              "end_time": 1747227041.829879,
              "id": "1317cfcb-0e87-432e-8665-da5ddfe099cd",
              "message": {
                "content": [
                  {
                    "text": "\n\nThe square root of 144 is 12."
                  }
                ],
                "role": "assistant"
              },
              "metadata": {},
              "name": "stream_messages",
              "parent_id": "f482cee9-946c-471a-9bd3-fae23650f317",
              "raw_name": null,
              "start_time": 1747227039.948693
            }
          ],
          "duration": 1.881234884262085,
          "end_time": 1747227041.829896,
          "id": "f482cee9-946c-471a-9bd3-fae23650f317",
          "message": null,
          "metadata": {},
          "name": "Cycle 2",
          "parent_id": null,
          "raw_name": null,
          "start_time": 1747227039.948661
        }
      ]
    }
    ```

    This summary provides a complete picture of the agent's execution, including cycle information, token usage, tool performance, and detailed execution traces.

{{ ts_not_supported_code() }}

## Best Practices

1. **Monitor Token Usage**: Keep track of token usage to ensure you stay within limits and optimize costs. Set up alerts for when token usage approaches predefined thresholds to avoid unexpected costs.

2. **Analyze Tool Performance**: Review tool metrics to identify tools with high error rates or long execution times. Consider refactoring tools with success rates below 95% or average execution times that exceed your latency requirements.

3. **Track Cycle Efficiency**: Monitor how many iterations the agent needed and how long each took. Agents that require many cycles may benefit from improved prompting or tool design.

4. **Benchmark Latency Metrics**: Monitor latency values to establish performance baselines. Compare these metrics across different agent configurations to identify optimal setups.

5. **Regular Metrics Reviews**: Schedule periodic reviews of agent metrics to identify trends and opportunities for optimization. Look for gradual changes in performance that might indicate drift in tool behavior or model responses.


<|MERGE_RESOLUTION|>--- conflicted
+++ resolved
@@ -89,12 +89,7 @@
     - **Accumulated metrics**: Latency measurements in milliseconds for all model requests
     - **Execution traces**: Detailed trace information for performance analysis
 
-<<<<<<< HEAD
     For a complete list of attributes and their types, see the [`EventLoopMetrics` API reference](../../api-reference/telemetry/metrics.md#strands.telemetry.metrics.EventLoopMetrics).
-=======
-
-    For a complete list of attributes and their types, see the [`EventLoopMetrics` API reference](../../api-reference/telemetry.md#strands.telemetry.metrics.EventLoopMetrics).
->>>>>>> 45852061
 
 {{ ts_not_supported_code() }}
 

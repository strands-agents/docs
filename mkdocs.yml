site_name: Strands Agents SDK
site_description: Documentation for Strands Agents, a simple-to-use, code-first, lightweight library for building AI agents
site_dir: site
site_url: https://strandsagents.com

repo_url: https://github.com/strands-agents/sdk-python

theme:
  name: material
  custom_dir: overrides
  logo: assets/logo-light.svg  # Safari doesn't support <style> tags inside SVGs so we need to a light and a dark SVG
  logo_dark: assets/logo-dark.svg  # Safari doesn't support <style> tags inside SVGs so we need to a light and a dark SVG
  favicon: assets/logo-auto.svg
  favicon_png: assets/logo-light.png  # Safari doesn't support SVG favicons
  palette:
    # Palette toggle for light mode
    - media: "(prefers-color-scheme: light)"
      primary: custom
      scheme: default
      toggle:
        icon: material/brightness-7
        name: Switch to dark mode
    # Palette toggle for dark mode
    - media: "(prefers-color-scheme: dark)"
      primary: custom
      scheme: slate
      toggle:
        icon: material/brightness-4
        name: Switch to light mode
  icon:
    admonition:
      code: material/code-json
  features:
    - content.code.copy
    - content.code.select
    - navigation.instant
    - navigation.instant.prefetch
    - navigation.instant.progress
    - navigation.tabs
    - navigation.tabs.sticky
    - navigation.sections
    - navigation.top
    - search.highlight
    - content.code.copy

markdown_extensions:
  - admonition
  - codehilite
  - pymdownx.highlight
  - pymdownx.tabbed
  - pymdownx.details
  - pymdownx.emoji
  - tables
  - pymdownx.superfences:
      custom_fences:
          - name: mermaid
            class: mermaid
            format: !!python/name:pymdownx.superfences.fence_code_format
  - toc:
      title: On this page
      permalink: true

extra_css:
  - stylesheets/extra.css

extra_javascript:
  # Workaround for site_url breaking mermaid rendering; see the following for more info:
  # https://github.com/squidfunk/mkdocs-material/issues/3742#issuecomment-1076068038
  - https://unpkg.com/mermaid@11/dist/mermaid.min.js
  - assets/auto-redirect.js

nav:
  - User Guide:
    - Welcome: README.md
    - Quickstart: user-guide/quickstart.md
    - Concepts:
      - Agents:
        - Agent Loop: user-guide/concepts/agents/agent-loop.md
        - State: user-guide/concepts/agents/state.md
        - Session Management: user-guide/concepts/agents/session-management.md
        - Prompts: user-guide/concepts/agents/prompts.md
        - Hooks: user-guide/concepts/agents/hooks.md
        - Structured Output: user-guide/concepts/agents/structured-output.md
        - Conversation Management: user-guide/concepts/agents/conversation-management.md
      - Tools:
        - Overview: user-guide/concepts/tools/tools_overview.md
        - Python: user-guide/concepts/tools/python-tools.md
        - Model Context Protocol (MCP): user-guide/concepts/tools/mcp-tools.md
        - Executors: user-guide/concepts/tools/executors.md
        - Community Tools Package: user-guide/concepts/tools/community-tools-package.md
      - Model Providers:
        - Amazon Bedrock: user-guide/concepts/model-providers/amazon-bedrock.md
        - Anthropic: user-guide/concepts/model-providers/anthropic.md
        - Gemini: user-guide/concepts/model-providers/gemini.md
        - LiteLLM: user-guide/concepts/model-providers/litellm.md
        - llama.cpp: user-guide/concepts/model-providers/llamacpp.md
        - LlamaAPI: user-guide/concepts/model-providers/llamaapi.md
        - MistralAI: user-guide/concepts/model-providers/mistral.md
        - Ollama: user-guide/concepts/model-providers/ollama.md
        - OpenAI: user-guide/concepts/model-providers/openai.md
        - SageMaker: user-guide/concepts/model-providers/sagemaker.md
        - Writer: user-guide/concepts/model-providers/writer.md
<<<<<<< HEAD
        - Cohere: user-guide/concepts/model-providers/cohere.md
        - FireworksAI: user-guide/concepts/model-providers/fireworksai.md
=======
>>>>>>> ede07855
        - Custom Providers: user-guide/concepts/model-providers/custom_model_provider.md
        - Cohere<sup> community</sup>: user-guide/concepts/model-providers/cohere.md # ALWAYS ADD A SPACE BEFORE COMMUNITY
        - CLOVA Studio<sup> community</sup>: user-guide/concepts/model-providers/clova-studio.md
      - Streaming:
        - Overview: user-guide/concepts/streaming/overview.md
        - Async Iterators: user-guide/concepts/streaming/async-iterators.md
        - Callback Handlers: user-guide/concepts/streaming/callback-handlers.md
      - Multi-agent:
        - Agent2Agent (A2A): user-guide/concepts/multi-agent/agent-to-agent.md
        - Agents as Tools: user-guide/concepts/multi-agent/agents-as-tools.md
        - Swarm: user-guide/concepts/multi-agent/swarm.md
        - Graph: user-guide/concepts/multi-agent/graph.md
        - Workflow: user-guide/concepts/multi-agent/workflow.md
        - Multi-agent Patterns: user-guide/concepts/multi-agent/multi-agent-patterns.md
    - Safety & Security:
      - Responsible AI: user-guide/safety-security/responsible-ai.md
      - Guardrails: user-guide/safety-security/guardrails.md
      - Prompt Engineering: user-guide/safety-security/prompt-engineering.md
      - PII Redaction: user-guide/safety-security/pii-redaction.md
    - Observability & Evaluation:
      - Observability: user-guide/observability-evaluation/observability.md
      - Metrics: user-guide/observability-evaluation/metrics.md
      - Traces: user-guide/observability-evaluation/traces.md
      - Logs: user-guide/observability-evaluation/logs.md
      - Evaluation: user-guide/observability-evaluation/evaluation.md
    - Deploy:
      - Operating Agents in Production: user-guide/deploy/operating-agents-in-production.md
      - AWS Lambda: user-guide/deploy/deploy_to_aws_lambda.md
      - AWS Fargate: user-guide/deploy/deploy_to_aws_fargate.md
      - Amazon Bedrock AgentCore : user-guide/deploy/deploy_to_bedrock_agentcore.md
      - Amazon EKS: user-guide/deploy/deploy_to_amazon_eks.md
      - Amazon EC2: user-guide/deploy/deploy_to_amazon_ec2.md

  - Examples:
    - Overview: examples/README.md
    - CLI Reference Agent Implementation: examples/python/cli-reference-agent.md
    - Weather Forecaster: examples/python/weather_forecaster.md
    - Memory Agent: examples/python/memory_agent.md
    - File Operations: examples/python/file_operations.md
    - Agents Workflows: examples/python/agents_workflows.md
    - Knowledge-Base Workflow: examples/python/knowledge_base_agent.md
    - Structured Output: examples/python/structured_output.md
    - Multi Agents: examples/python/multi_agent_example/multi_agent_example.md
    - Cyclic Graph: examples/python/graph_loops_example.md
    - Meta Tooling: examples/python/meta_tooling.md
    - MCP: examples/python/mcp_calculator.md
    - Multi-modal: examples/python/multimodal.md

  - Community:
      - Community Packages: community/community-packages.md
      - Model Providers:
        - Cohere: community/model-providers/cohere.md
        - CLOVA Studio: community/model-providers/clova-studio.md

  - Contribute ❤️: https://github.com/strands-agents/sdk-python/blob/main/CONTRIBUTING.md
  - API Reference:
    - Agent: api-reference/agent.md
    - Event Loop: api-reference/event-loop.md
    - Experimental: api-reference/experimental.md
    - Handlers: api-reference/handlers.md
    - Hooks: api-reference/hooks.md
    - Models: api-reference/models.md
    - Multiagent: api-reference/multiagent.md
    - Session: api-reference/session.md
    - Telemetry: api-reference/telemetry.md
    - Tools: api-reference/tools.md
    - Types: api-reference/types.md

exclude_docs: |
  node_modules
  .venv
  _dependencies

plugins:
  - search
  - privacy
  - macros
  - mike:
      alias_type: symlink
      canonical_version: latest
  - mkdocstrings:
      handlers:
        python:
          options:
            docstring_style: google
            show_root_heading: true
            show_source: true
  - llmstxt:
      full_output: llms-full.txt
      sections:
        User Guide:
          - README.md
          - user-guide/**/*.md
        Community:
          - community/**/*.md
        Examples:
          - examples/**/*.md
        API Reference:
          - api-reference/*.md

extra:
  social:
    - icon: fontawesome/brands/github
  version:
    provider: mike
  # Variables
  docs_repo: https://github.com/strands-agents/docs/tree/main
  sdk_pypi: https://pypi.org/project/strands-agents/
  sdk_repo: https://github.com/strands-agents/sdk-python/blob/main
  sdk_repo_home: https://github.com/strands-agents/sdk-python
  tools_pypi: https://pypi.org/project/strands-agents-tools/
  tools_repo: https://github.com/strands-agents/tools/blob/main
  tools_repo_home: https://github.com/strands-agents/tools
  agent_builder_pypi: https://pypi.org/project/strands-agents-builder/
  agent_builder_repo_home: https://github.com/strands-agents/agent-builder

  link_strands_tools: "[`strands-agents-tools`](https://github.com/strands-agents/tools)"
  link_strands_builder: "[`strands-agents-builder`](https://github.com/strands-agents/agent-builder)"
  community_contribution_banner: |
    !!! info "Community Contribution"
        This is a community contribution. Have your own integration? [We'd love to add it here too!](https://github.com/strands-agents/docs/issues/new?assignees=&labels=enhancement&projects=&template=content_addition.yml&title=%5BContent+Addition%5D%3A+)

validation:
  nav:
    omitted_files: info
    not_found: warn
    absolute_links: warn
  links:
    not_found: warn
    anchors: warn
    absolute_links: warn
    unrecognized_links: warn<|MERGE_RESOLUTION|>--- conflicted
+++ resolved
@@ -100,14 +100,11 @@
         - OpenAI: user-guide/concepts/model-providers/openai.md
         - SageMaker: user-guide/concepts/model-providers/sagemaker.md
         - Writer: user-guide/concepts/model-providers/writer.md
-<<<<<<< HEAD
         - Cohere: user-guide/concepts/model-providers/cohere.md
-        - FireworksAI: user-guide/concepts/model-providers/fireworksai.md
-=======
->>>>>>> ede07855
         - Custom Providers: user-guide/concepts/model-providers/custom_model_provider.md
         - Cohere<sup> community</sup>: user-guide/concepts/model-providers/cohere.md # ALWAYS ADD A SPACE BEFORE COMMUNITY
         - CLOVA Studio<sup> community</sup>: user-guide/concepts/model-providers/clova-studio.md
+        - FireworksAI<sup> community</sup>: user-guide/concepts/model-providers/fireworksai.md
       - Streaming:
         - Overview: user-guide/concepts/streaming/overview.md
         - Async Iterators: user-guide/concepts/streaming/async-iterators.md

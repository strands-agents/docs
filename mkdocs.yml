site_name: Strands Agents SDK
site_description: Documentation for Strands Agents, a simple-to-use, code-first, lightweight library for building AI agents
site_dir: site
site_url: https://strandsagents.com

repo_url: https://github.com/strands-agents/sdk-python

theme:
  name: material
  custom_dir: overrides
  logo: assets/logo-light.svg  # Safari doesn't support <style> tags inside SVGs so we need to a light and a dark SVG
  logo_dark: assets/logo-dark.svg  # Safari doesn't support <style> tags inside SVGs so we need to a light and a dark SVG
  favicon: assets/logo-auto.svg
  favicon_png: assets/logo-light.png  # Safari doesn't support SVG favicons
  palette:
    # Palette toggle for light mode
    - media: "(prefers-color-scheme: light)"
      primary: custom
      scheme: default
      toggle:
        icon: material/brightness-7
        name: Switch to dark mode
    # Palette toggle for dark mode
    - media: "(prefers-color-scheme: dark)"
      primary: custom
      scheme: slate
      toggle:
        icon: material/brightness-4
        name: Switch to light mode
  features:
    - content.code.copy
    - content.code.select
    - navigation.instant
    - navigation.instant.prefetch
    - navigation.instant.progress
    - navigation.tabs
    - navigation.tabs.sticky
    - navigation.sections
    - navigation.top
    - search.highlight
    - content.code.copy

markdown_extensions:
  - admonition
  - codehilite
  - pymdownx.highlight
  - pymdownx.tabbed
  - pymdownx.details
  - pymdownx.emoji
  - tables
  - pymdownx.superfences:
      custom_fences:
          - name: mermaid
            class: mermaid
            format: !!python/name:pymdownx.superfences.fence_code_format
  - toc:
      title: On this page
      permalink: true

extra_css:
  - stylesheets/extra.css

extra_javascript:
  # Workaround for site_url breaking mermaid rendering; see the following for more info:
  # https://github.com/squidfunk/mkdocs-material/issues/3742#issuecomment-1076068038
  - https://unpkg.com/mermaid@11/dist/mermaid.min.js

nav:
  - User Guide:
    - Welcome: README.md
    - Quickstart: user-guide/quickstart.md
    - Concepts:
      - Agents:
        - Agent Loop: user-guide/concepts/agents/agent-loop.md
        - State & Sessions: user-guide/concepts/agents/state-sessions.md
        - Prompts: user-guide/concepts/agents/prompts.md
        - Structured Output: user-guide/concepts/agents/structured-output.md
        - Context Management: user-guide/concepts/agents/context-management.md
      - Tools:
        - Overview: user-guide/concepts/tools/tools_overview.md
        - Python: user-guide/concepts/tools/python-tools.md
        - Model Context Protocol (MCP): user-guide/concepts/tools/mcp-tools.md
        - Example Tools Package: user-guide/concepts/tools/example-tools-package.md
      - Model Providers:
        - Amazon Bedrock: user-guide/concepts/model-providers/amazon-bedrock.md
        - Anthropic: user-guide/concepts/model-providers/anthropic.md
        - LiteLLM: user-guide/concepts/model-providers/litellm.md
        - LlamaAPI: user-guide/concepts/model-providers/llamaapi.md
        - MistralAI: user-guide/concepts/model-providers/mistral.md
        - Ollama: user-guide/concepts/model-providers/ollama.md
        - OpenAI: user-guide/concepts/model-providers/openai.md
<<<<<<< HEAD
        - Writer: user-guide/concepts/model-providers/writer.md
=======
        - Cohere: user-guide/concepts/model-providers/cohere.md
>>>>>>> ce45803c
        - Custom Providers: user-guide/concepts/model-providers/custom_model_provider.md
      - Streaming:
        - Async Iterators: user-guide/concepts/streaming/async-iterators.md
        - Callback Handlers: user-guide/concepts/streaming/callback-handlers.md
      - Multi-agent:
        - Agent2Agent (A2A): user-guide/concepts/multi-agent/agent-to-agent.md
        - Agents as Tools: user-guide/concepts/multi-agent/agents-as-tools.md
        - Swarm: user-guide/concepts/multi-agent/swarm.md
        - Graph: user-guide/concepts/multi-agent/graph.md
        - Workflow: user-guide/concepts/multi-agent/workflow.md
    - Safety & Security:
      - Responsible AI: user-guide/safety-security/responsible-ai.md
      - Guardrails: user-guide/safety-security/guardrails.md
      - Prompt Engineering: user-guide/safety-security/prompt-engineering.md
    - Observability & Evaluation:
      - Observability: user-guide/observability-evaluation/observability.md
      - Metrics: user-guide/observability-evaluation/metrics.md
      - Traces: user-guide/observability-evaluation/traces.md
      - Logs: user-guide/observability-evaluation/logs.md
      - Evaluation: user-guide/observability-evaluation/evaluation.md
    - Deploy:
      - Operating Agents in Production: user-guide/deploy/operating-agents-in-production.md
      - AWS Lambda: user-guide/deploy/deploy_to_aws_lambda.md
      - AWS Fargate: user-guide/deploy/deploy_to_aws_fargate.md
      - Amazon EKS: user-guide/deploy/deploy_to_amazon_eks.md
      - Amazon EC2: user-guide/deploy/deploy_to_amazon_ec2.md
  - Examples:
    - Overview: examples/README.md
    - CLI Reference Agent Implementation: examples/python/cli-reference-agent.md
    - Weather Forecaster: examples/python/weather_forecaster.md
    - Memory Agent: examples/python/memory_agent.md
    - File Operations: examples/python/file_operations.md
    - Agents Workflows: examples/python/agents_workflows.md
    - Knowledge-Base Workflow: examples/python/knowledge_base_agent.md
    - Structured Output: examples/python/structured_output.md
    - Multi Agents: examples/python/multi_agent_example/multi_agent_example.md
    - Meta Tooling: examples/python/meta_tooling.md
    - MCP: examples/python/mcp_calculator.md
  - Contribute ❤️: https://github.com/strands-agents/sdk-python/blob/main/CONTRIBUTING.md
  - API Reference:
    - Agent: api-reference/agent.md
    - Event Loop: api-reference/event-loop.md
    - Handlers: api-reference/handlers.md
    - Models: api-reference/models.md
    - Telemetry: api-reference/telemetry.md
    - Tools: api-reference/tools.md
    - Types: api-reference/types.md

exclude_docs: |
  node_modules
  .venv
  _dependencies

plugins:
  - search
  - privacy
  - macros
  - mike:
      alias_type: symlink
      canonical_version: latest
  - mkdocstrings:
      handlers:
        python:
          options:
            docstring_style: google
            show_root_heading: true
            show_source: true
  - llmstxt:
      sections:
        User Guide:
          - README.md
          - user-guide/**/*.md
        Examples:
          - examples/**/*.md
        API Reference:
          - api-reference/*.md

extra:
  social:
    - icon: fontawesome/brands/github
  version:
    provider: mike
  # Variables
  docs_repo: https://github.com/strands-agents/docs/tree/main
  sdk_pypi: https://pypi.org/project/strands-agents/
  sdk_repo: https://github.com/strands-agents/sdk-python/blob/main
  sdk_repo_home: https://github.com/strands-agents/sdk-python
  tools_pypi: https://pypi.org/project/strands-agents-tools/
  tools_repo: https://github.com/strands-agents/tools/blob/main
  tools_repo_home: https://github.com/strands-agents/tools
  agent_builder_pypi: https://pypi.org/project/strands-agents-builder/
  agent_builder_repo_home: https://github.com/strands-agents/agent-builder

  link_strands_tools: "[`strands-agents-tools`](https://github.com/strands-agents/tools)"
  link_strands_builder: "[`strands-agents-builder`](https://github.com/strands-agents/agent-builder)"

validation:
  nav:
    omitted_files: info
    not_found: warn
    absolute_links: warn
  links:
    not_found: warn
    anchors: warn
    absolute_links: warn
    unrecognized_links: warn<|MERGE_RESOLUTION|>--- conflicted
+++ resolved
@@ -89,11 +89,8 @@
         - MistralAI: user-guide/concepts/model-providers/mistral.md
         - Ollama: user-guide/concepts/model-providers/ollama.md
         - OpenAI: user-guide/concepts/model-providers/openai.md
-<<<<<<< HEAD
         - Writer: user-guide/concepts/model-providers/writer.md
-=======
         - Cohere: user-guide/concepts/model-providers/cohere.md
->>>>>>> ce45803c
         - Custom Providers: user-guide/concepts/model-providers/custom_model_provider.md
       - Streaming:
         - Async Iterators: user-guide/concepts/streaming/async-iterators.md

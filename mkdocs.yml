site_name: Strands Agents SDK
site_description: Documentation for Strands Agents, a simple-to-use, code-first, lightweight library for building AI agents
site_dir: site
site_url: https://strandsagents.com

repo_url: https://github.com/strands-agents/sdk-python

theme:
  name: material
  custom_dir: overrides
  logo: assets/logo-light.svg  # Safari doesn't support <style> tags inside SVGs so we need to a light and a dark SVG
  logo_dark: assets/logo-dark.svg  # Safari doesn't support <style> tags inside SVGs so we need to a light and a dark SVG
  favicon: assets/logo-auto.svg
  favicon_png: assets/logo-light.png  # Safari doesn't support SVG favicons
  palette:
    # Palette toggle for light mode
    - media: "(prefers-color-scheme: light)"
      primary: custom
      scheme: default
      toggle:
        icon: material/brightness-7
        name: Switch to dark mode
    # Palette toggle for dark mode
    - media: "(prefers-color-scheme: dark)"
      primary: custom
      scheme: slate
      toggle:
        icon: material/brightness-4
        name: Switch to light mode
  icon:
    admonition:
      code: material/code-json
  features:
    - content.code.copy
    - content.code.select
    - navigation.instant
    - navigation.instant.prefetch
    - navigation.instant.progress
    - navigation.tabs
    - navigation.tabs.sticky
    - navigation.sections
    - navigation.top
    - search.highlight
    - content.code.copy

markdown_extensions:
  - admonition
  - codehilite
  - pymdownx.highlight
  - pymdownx.tabbed
  - pymdownx.details
  - pymdownx.emoji
  - tables
  - pymdownx.superfences:
      custom_fences:
          - name: mermaid
            class: mermaid
            format: !!python/name:pymdownx.superfences.fence_code_format
  - toc:
      title: On this page
      permalink: true

extra_css:
  - stylesheets/extra.css

extra_javascript:
  # Workaround for site_url breaking mermaid rendering; see the following for more info:
  # https://github.com/squidfunk/mkdocs-material/issues/3742#issuecomment-1076068038
  - https://unpkg.com/mermaid@11/dist/mermaid.min.js
  - assets/auto-redirect.js

nav:
  - User Guide:
    - Welcome: README.md
    - Quickstart: user-guide/quickstart.md
    - Concepts:
      - Agents:
        - Agent Loop: user-guide/concepts/agents/agent-loop.md
        - State: user-guide/concepts/agents/state.md
        - Session Management: user-guide/concepts/agents/session-management.md
        - Prompts: user-guide/concepts/agents/prompts.md
        - Hooks: user-guide/concepts/agents/hooks.md
        - Structured Output: user-guide/concepts/agents/structured-output.md
        - Conversation Management: user-guide/concepts/agents/conversation-management.md
      - Tools:
        - Overview: user-guide/concepts/tools/tools_overview.md
        - Python: user-guide/concepts/tools/python-tools.md
        - Model Context Protocol (MCP): user-guide/concepts/tools/mcp-tools.md
        - Executors: user-guide/concepts/tools/executors.md
        - Community Tools Package: user-guide/concepts/tools/community-tools-package.md
      - Model Providers:
        - Amazon Bedrock: user-guide/concepts/model-providers/amazon-bedrock.md
        - Anthropic: user-guide/concepts/model-providers/anthropic.md
        - Gemini: user-guide/concepts/model-providers/gemini.md
        - LiteLLM: user-guide/concepts/model-providers/litellm.md
        - llama.cpp: user-guide/concepts/model-providers/llamacpp.md
        - LlamaAPI: user-guide/concepts/model-providers/llamaapi.md
        - MistralAI: user-guide/concepts/model-providers/mistral.md
        - Ollama: user-guide/concepts/model-providers/ollama.md
        - OpenAI: user-guide/concepts/model-providers/openai.md
        - SageMaker: user-guide/concepts/model-providers/sagemaker.md
<<<<<<< HEAD
=======
        - Writer: user-guide/concepts/model-providers/writer.md
>>>>>>> 397a363a
        - Custom Providers: user-guide/concepts/model-providers/custom_model_provider.md
        - Cohere<sup> community</sup>: user-guide/concepts/model-providers/cohere.md # ALWAYS ADD A SPACE BEFORE COMMUNITY
        - CLOVA Studio<sup> community</sup>: user-guide/concepts/model-providers/clova-studio.md
        - FireworksAI<sup> community</sup>: user-guide/concepts/model-providers/fireworksai.md
      - Streaming:
        - Overview: user-guide/concepts/streaming/overview.md
        - Async Iterators: user-guide/concepts/streaming/async-iterators.md
        - Callback Handlers: user-guide/concepts/streaming/callback-handlers.md
      - Multi-agent:
        - Agent2Agent (A2A): user-guide/concepts/multi-agent/agent-to-agent.md
        - Agents as Tools: user-guide/concepts/multi-agent/agents-as-tools.md
        - Swarm: user-guide/concepts/multi-agent/swarm.md
        - Graph: user-guide/concepts/multi-agent/graph.md
        - Workflow: user-guide/concepts/multi-agent/workflow.md
        - Multi-agent Patterns: user-guide/concepts/multi-agent/multi-agent-patterns.md
      - Interrupts: user-guide/concepts/interrupts.md
      - Experimental:
        - AgentConfig: user-guide/concepts/experimental/agent-config.md
        - MultiAgentHooks: user-guide/concepts/experimental/multi-agent-hooks.md
    - Safety & Security:
      - Responsible AI: user-guide/safety-security/responsible-ai.md
      - Guardrails: user-guide/safety-security/guardrails.md
      - Prompt Engineering: user-guide/safety-security/prompt-engineering.md
      - PII Redaction: user-guide/safety-security/pii-redaction.md
    - Observability & Evaluation:
      - Observability: user-guide/observability-evaluation/observability.md
      - Metrics: user-guide/observability-evaluation/metrics.md
      - Traces: user-guide/observability-evaluation/traces.md
      - Logs: user-guide/observability-evaluation/logs.md
      - Evaluation: user-guide/observability-evaluation/evaluation.md
    - Deploy:
      - Operating Agents in Production: user-guide/deploy/operating-agents-in-production.md
      - AWS Lambda: user-guide/deploy/deploy_to_aws_lambda.md
      - AWS Fargate: user-guide/deploy/deploy_to_aws_fargate.md
      - Amazon Bedrock AgentCore : user-guide/deploy/deploy_to_bedrock_agentcore.md
      - Amazon EKS: user-guide/deploy/deploy_to_amazon_eks.md
      - Amazon EC2: user-guide/deploy/deploy_to_amazon_ec2.md

  - Examples:
    - Overview: examples/README.md
    - CLI Reference Agent Implementation: examples/python/cli-reference-agent.md
    - Weather Forecaster: examples/python/weather_forecaster.md
    - Memory Agent: examples/python/memory_agent.md
    - File Operations: examples/python/file_operations.md
    - Agents Workflows: examples/python/agents_workflows.md
    - Knowledge-Base Workflow: examples/python/knowledge_base_agent.md
    - Structured Output: examples/python/structured_output.md
    - Multi Agents: examples/python/multi_agent_example/multi_agent_example.md
    - Cyclic Graph: examples/python/graph_loops_example.md
    - Meta Tooling: examples/python/meta_tooling.md
    - MCP: examples/python/mcp_calculator.md
    - Multi-modal: examples/python/multimodal.md

  - Community:
      - Community Packages: community/community-packages.md
      - Tools:
        - UTCP: community/tools/utcp.md
      - Model Providers:
        - Cohere: community/model-providers/cohere.md
        - CLOVA Studio: community/model-providers/clova-studio.md
        - Fireworks AI: community/model-providers/fireworksai.md
      - Session Managers:
          - Amazon AgentCore Memory: community/session-managers/agentcore-memory.md
          - Valkey/Redis: community/session-managers/strands-valkey-session-manager.md

  - Contribute ❤️: https://github.com/strands-agents/sdk-python/blob/main/CONTRIBUTING.md
  - API Reference:
    - Agent: api-reference/agent.md
    - Event Loop: api-reference/event-loop.md
    - Experimental: api-reference/experimental.md
    - Handlers: api-reference/handlers.md
    - Hooks: api-reference/hooks.md
    - Interrupt: api-reference/interrupt.md
    - Models: api-reference/models.md
    - Multiagent: api-reference/multiagent.md
    - Session: api-reference/session.md
    - Telemetry: api-reference/telemetry.md
    - Tools: api-reference/tools.md
    - Types: api-reference/types.md

exclude_docs: |
  node_modules
  .venv
  _dependencies

plugins:
  - search
  - privacy
  - macros
  - mike:
      alias_type: symlink
      canonical_version: latest
  - mkdocstrings:
      handlers:
        python:
          options:
            docstring_style: google
            show_root_heading: true
            show_source: true
  - llmstxt:
      full_output: llms-full.txt
      sections:
        User Guide:
          - README.md
          - user-guide/**/*.md
        Community:
          - community/**/*.md
        Examples:
          - examples/**/*.md
        API Reference:
          - api-reference/*.md

extra:
  social:
    - icon: fontawesome/brands/github
  version:
    provider: mike
  # Variables
  docs_repo: https://github.com/strands-agents/docs/tree/main
  sdk_pypi: https://pypi.org/project/strands-agents/
  sdk_repo: https://github.com/strands-agents/sdk-python/blob/main
  sdk_repo_home: https://github.com/strands-agents/sdk-python
  tools_pypi: https://pypi.org/project/strands-agents-tools/
  tools_repo: https://github.com/strands-agents/tools/blob/main
  tools_repo_home: https://github.com/strands-agents/tools
  agent_builder_pypi: https://pypi.org/project/strands-agents-builder/
  agent_builder_repo_home: https://github.com/strands-agents/agent-builder

  link_strands_tools: "[`strands-agents-tools`](https://github.com/strands-agents/tools)"
  link_strands_builder: "[`strands-agents-builder`](https://github.com/strands-agents/agent-builder)"
  community_contribution_banner: |
    !!! info "Community Contribution"
        This is a community-maintained package that is not owned or supported by the Strands team. Validate and review 
        the package before using it in your project.
        
        Have your own integration? [We'd love to add it here too!](https://github.com/strands-agents/docs/issues/new?assignees=&labels=enhancement&projects=&template=content_addition.yml&title=%5BContent+Addition%5D%3A+)

validation:
  nav:
    omitted_files: info
    not_found: warn
    absolute_links: warn
  links:
    not_found: warn
    anchors: warn
    absolute_links: warn
    unrecognized_links: warn<|MERGE_RESOLUTION|>--- conflicted
+++ resolved
@@ -99,10 +99,7 @@
         - Ollama: user-guide/concepts/model-providers/ollama.md
         - OpenAI: user-guide/concepts/model-providers/openai.md
         - SageMaker: user-guide/concepts/model-providers/sagemaker.md
-<<<<<<< HEAD
-=======
         - Writer: user-guide/concepts/model-providers/writer.md
->>>>>>> 397a363a
         - Custom Providers: user-guide/concepts/model-providers/custom_model_provider.md
         - Cohere<sup> community</sup>: user-guide/concepts/model-providers/cohere.md # ALWAYS ADD A SPACE BEFORE COMMUNITY
         - CLOVA Studio<sup> community</sup>: user-guide/concepts/model-providers/clova-studio.md
